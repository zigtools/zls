--- conflicted
+++ resolved
@@ -138,45 +138,10 @@
         var env = getZigEnv(allocator, exe_path) orelse break :blk;
         defer std.json.parseFree(Env, env, .{ .allocator = allocator });
 
-<<<<<<< HEAD
-            switch (zig_env_result.term) {
-                .Exited => |exit_code| {
-                    if (exit_code == 0) {
-                        const Env = struct {
-                            zig_exe: []const u8,
-                            lib_dir: ?[]const u8,
-                            std_dir: []const u8,
-                            global_cache_dir: []const u8,
-                            version: []const u8,
-                            target: ?[]const u8 = null,
-                        };
-
-                        var token_stream = std.json.TokenStream.init(zig_env_result.stdout);
-
-                        var json_env = std.json.parse(
-                            Env,
-                            &token_stream,
-                            .{ .allocator = allocator },
-                        ) catch {
-                            logger.err("Failed to parse zig env JSON result", .{});
-                            break :find_lib_path;
-                        };
-                        defer std.json.parseFree(Env, json_env, .{ .allocator = allocator });
-                        // We know this is allocated with `allocator`, we just steal it!
-                        config.zig_lib_path = json_env.lib_dir.?;
-                        json_env.lib_dir = null;
-                        logger.info("Using zig lib path '{?s}'", .{config.zig_lib_path});
-                    }
-                },
-                else => logger.err("zig env invocation failed", .{}),
-            }
-        }
-=======
         // We know this is allocated with `allocator`, we just steal it!
         config.zig_lib_path = env.lib_dir.?;
         env.lib_dir = null;
         logger.info("Using zig lib path '{s}'", .{config.zig_lib_path.?});
->>>>>>> e3803d76
     } else {
         logger.warn("Zig executable path not specified in zls.json and could not be found in PATH", .{});
     }
