--- conflicted
+++ resolved
@@ -281,32 +281,10 @@
 
 pub const CodeAction = struct {
     params: struct {
-<<<<<<< HEAD
-        settings: struct {
-            enable_snippets: ?bool,
-            enable_ast_check_diagnostics: ?bool,
-            enable_import_embedfile_argument_completions: ?bool,
-            zig_lib_path: ?[]const u8,
-            zig_exe_path: ?[]const u8,
-            warn_style: ?bool,
-            build_runner_path: ?[]const u8,
-            global_cache_path: ?[]const u8,
-            enable_semantic_tokens: ?bool,
-            enable_inlay_hints: ?bool,
-            inlay_hints_show_builtin: ?bool,
-            inlay_hints_exclude_single_argument: ?bool,
-            operator_completions: ?bool,
-            include_at_in_builtins: ?bool,
-            max_detail_length: ?usize,
-            skip_std_references: ?bool,
-            builtin_path: ?[]const u8,
-            highlight_global_variables: ?bool,
-=======
         textDocument: TextDocumentIdentifier,
         range: types.Range,
         context: struct {
             diagnostics: []types.Diagnostic,
->>>>>>> ac6353ad
         },
     },
 };