--- conflicted
+++ resolved
@@ -644,41 +644,20 @@
         return null;
 
     if (ast.hasInferredError(tree, fn_decl)) {
-<<<<<<< HEAD
         const child_type_ptr = try analyser.arena.allocator().create(Type);
-        child_type_ptr.* = child_type.instanceTypeVal() orelse return null;
+        child_type_ptr.* = try child_type.instanceTypeVal(analyser) orelse return null;
         return Type{ .data = .{ .error_union = child_type_ptr }, .is_type_val = false };
-    } else return child_type.instanceTypeVal();
+    } else return try child_type.instanceTypeVal(analyser);
 }
 
 /// `optional.?`
 pub fn resolveOptionalUnwrap(analyser: *Analyser, optional: Type) error{OutOfMemory}!?Type {
-    _ = analyser;
     if (optional.is_type_val) return null;
-=======
-        const child_type_ptr = try analyser.arena.allocator().create(TypeWithHandle);
-        child_type_ptr.* = try child_type.instanceTypeVal(analyser) orelse return null;
-        return TypeWithHandle{
-            .type = .{ .data = .{ .error_union = child_type_ptr }, .is_type_val = false },
-            .handle = handle,
-        };
-    } else return try child_type.instanceTypeVal(analyser);
-}
-
-/// `optional.?`
-pub fn resolveOptionalUnwrap(analyser: *Analyser, optional: TypeWithHandle) error{OutOfMemory}!?TypeWithHandle {
-    if (optional.type.is_type_val) return null;
->>>>>>> 82deaada
 
     switch (optional.data) {
         .optional => |child_ty| {
-<<<<<<< HEAD
             std.debug.assert(child_ty.is_type_val);
-            return child_ty.instanceTypeVal();
-=======
-            std.debug.assert(child_ty.type.is_type_val);
             return try child_ty.instanceTypeVal(analyser);
->>>>>>> 82deaada
         },
         else => return null,
     }
@@ -725,15 +704,10 @@
                 .left => data.lhs,
                 .right => data.rhs,
             },
-<<<<<<< HEAD
             .handle = rhs_handle,
-        })) orelse return null).instanceTypeVal();
-=======
-            .handle = rhs.handle,
         };
         const ty = try analyser.resolveTypeOfNodeInternal(node_with_handle) orelse return null;
         return try ty.instanceTypeVal(analyser);
->>>>>>> 82deaada
     }
 
     return null;
@@ -795,14 +769,8 @@
 
 /// resolve a pointer dereference
 /// `pointer.*`
-<<<<<<< HEAD
 pub fn resolveDerefType(analyser: *Analyser, pointer: Type) error{OutOfMemory}!?Type {
-    _ = analyser;
     if (pointer.is_type_val) return null;
-=======
-pub fn resolveDerefType(analyser: *Analyser, pointer: TypeWithHandle) error{OutOfMemory}!?TypeWithHandle {
-    if (pointer.type.is_type_val) return null;
->>>>>>> 82deaada
 
     switch (pointer.data) {
         .pointer => |info| switch (info.size) {
@@ -838,32 +806,17 @@
                     },
                 }
             },
-<<<<<<< HEAD
-            .for_range => return Type{ .data = .{ .ip_index = .{ .index = .usize_type } }, .is_type_val = false },
-=======
-            .for_range => return TypeWithHandle{
-                .type = .{
-                    .data = .{ .ip_index = .{ .index = try analyser.ip.getUnknown(analyser.gpa, .usize_type) } },
-                    .is_type_val = false,
-                },
-                .handle = lhs.handle,
-            },
->>>>>>> 82deaada
+            .for_range => return Type{
+                .data = .{ .ip_index = .{ .index = try analyser.ip.getUnknown(analyser.gpa, .usize_type) } },
+                .is_type_val = false,
+            },
             else => return null,
         },
         .pointer => |info| return switch (info.size) {
             .One => null,
             .Many => switch (rhs) {
-<<<<<<< HEAD
-                .Single => info.elem_ty.instanceTypeVal(),
+                .Single => try info.elem_ty.instanceTypeVal(analyser),
                 .Range => Type{ .data = .{ .pointer = .{ .size = .Slice, .is_const = info.is_const, .elem_ty = info.elem_ty } }, .is_type_val = false },
-=======
-                .Single => try info.elem_ty.instanceTypeVal(analyser),
-                .Range => TypeWithHandle{
-                    .type = .{ .data = .{ .pointer = .{ .size = .Slice, .is_const = info.is_const, .elem_ty = info.elem_ty } }, .is_type_val = false },
-                    .handle = lhs.handle,
-                },
->>>>>>> 82deaada
             },
             .Slice, .C => switch (rhs) {
                 .Single => try info.elem_ty.instanceTypeVal(analyser),
@@ -874,8 +827,8 @@
     }
 }
 
-fn resolveTupleFieldType(analyser: *Analyser, ty: Type, index: usize) error{OutOfMemory}!?Type {
-    const node_handle = switch (ty.data) {
+fn resolveTupleFieldType(analyser: *Analyser, tuple: Type, index: usize) error{OutOfMemory}!?Type {
+    const node_handle = switch (tuple.data) {
         .other => |n| n,
         else => return null,
     };
@@ -916,17 +869,10 @@
             .One, .Many, .C => {},
             .Slice => {
                 if (std.mem.eql(u8, "len", name)) {
-<<<<<<< HEAD
-                    return Type{ .data = .{ .ip_index = .{ .index = .usize_type } }, .is_type_val = false };
-=======
-                    return TypeWithHandle{
-                        .type = .{
-                            .data = .{ .ip_index = .{ .index = try analyser.ip.getUnknown(analyser.gpa, .usize_type) } },
-                            .is_type_val = false,
-                        },
-                        .handle = handle,
+                    return Type{
+                        .data = .{ .ip_index = .{ .index = try analyser.ip.getUnknown(analyser.gpa, .usize_type) } },
+                        .is_type_val = false,
                     };
->>>>>>> 82deaada
                 }
 
                 if (std.mem.eql(u8, "ptr", name)) {
@@ -946,17 +892,10 @@
             .multiline_string_literal,
             .string_literal,
             => if (std.mem.eql(u8, "len", name)) {
-<<<<<<< HEAD
-                return Type{ .data = .{ .ip_index = .{ .index = .usize_type } }, .is_type_val = false };
-=======
-                return TypeWithHandle{
-                    .type = .{
-                        .data = .{ .ip_index = .{ .index = try analyser.ip.getUnknown(analyser.gpa, .usize_type) } },
-                        .is_type_val = false,
-                    },
-                    .handle = handle,
+                return Type{
+                    .data = .{ .ip_index = .{ .index = try analyser.ip.getUnknown(analyser.gpa, .usize_type) } },
+                    .is_type_val = false,
                 };
->>>>>>> 82deaada
             },
 
             .container_decl,
@@ -1176,20 +1115,11 @@
             const is_escaped_identifier = tree.source[tree.tokens.items(.start)[name_token]] == '@';
             if (!is_escaped_identifier) {
                 if (std.mem.eql(u8, name, "_")) return null;
-<<<<<<< HEAD
-                if (resolvePrimitiveType(name)) |primitive| {
-                    const is_type = analyser.ip.indexToKey(primitive).typeOf() == .type_type;
-                    return Type{ .data = .{ .ip_index = .{ .index = primitive } }, .is_type_val = is_type };
-=======
                 if (try analyser.resolvePrimitive(name)) |primitive| {
-                    return TypeWithHandle{
-                        .type = .{
-                            .data = .{ .ip_index = .{ .index = primitive } },
-                            .is_type_val = analyser.ip.typeOf(primitive) == .type_type,
-                        },
-                        .handle = handle,
+                    return Type{
+                        .data = .{ .ip_index = .{ .index = primitive } },
+                        .is_type_val = analyser.ip.typeOf(primitive) == .type_type,
                     };
->>>>>>> 82deaada
                 }
             }
 
@@ -1314,22 +1244,16 @@
                 };
 
                 return Type{
-                    .data = .{ .ip_index = .{
-                        .node = .{
-                            .node = value.node_idx,
-<<<<<<< HEAD
-                            .handle = node_handle.handle,
+                    .data = .{
+                        .ip_index = .{
+                            .node = .{
+                                .node = value.node_idx,
+                                .handle = node_handle.handle,
+                            },
+                            .index = value.index,
                         },
-                        .index = value.index,
-                    } },
-                    .is_type_val = is_type_val,
-=======
-                            .index = value.index,
-                        } },
-                        .is_type_val = analyser.ip.typeOf(value.index) == .type_type,
                     },
-                    .handle = node_handle.handle,
->>>>>>> 82deaada
+                    .is_type_val = analyser.ip.typeOf(value.index) == .type_type,
                 };
             }
         },
@@ -1345,17 +1269,10 @@
                 var field = tree.fullContainerField(node).?;
                 field.convertToNonTupleLike(tree.nodes);
                 if (field.ast.type_expr == 0)
-<<<<<<< HEAD
-                    return Type{ .data = .{ .ip_index = .{ .index = .void_type } }, .is_type_val = false };
-=======
-                    return TypeWithHandle{
-                        .type = .{
-                            .data = .{ .ip_index = .{ .index = try analyser.ip.getUnknown(analyser.gpa, .void_type) } },
-                            .is_type_val = false,
-                        },
-                        .handle = handle,
+                    return Type{
+                        .data = .{ .ip_index = .{ .index = try analyser.ip.getUnknown(analyser.gpa, .void_type) } },
+                        .is_type_val = false,
                     };
->>>>>>> 82deaada
             }
 
             const base = .{ .node = datas[node].lhs, .handle = handle };
@@ -1509,14 +1426,7 @@
                     .node = params[0],
                     .handle = handle,
                 })) orelse return null;
-<<<<<<< HEAD
-
-                if (resolved_type.is_type_val) return null;
-                resolved_type.is_type_val = true;
-                return resolved_type;
-=======
                 return resolved_type.typeOf(analyser);
->>>>>>> 82deaada
             }
 
             if (std.mem.eql(u8, call_name, "@typeInfo")) {
@@ -1751,34 +1661,20 @@
         .bool_or,
         .bool_not,
         .negation,
-<<<<<<< HEAD
-        => return Type{ .data = .{ .ip_index = .{ .index = .bool_type } }, .is_type_val = false },
-=======
-        => return TypeWithHandle{
-            .type = .{
-                .data = .{ .ip_index = .{ .index = try analyser.ip.getUnknown(analyser.gpa, .bool_type) } },
-                .is_type_val = false,
-            },
-            .handle = handle,
-        },
->>>>>>> 82deaada
+        => return Type{
+            .data = .{ .ip_index = .{ .index = try analyser.ip.getUnknown(analyser.gpa, .bool_type) } },
+            .is_type_val = false,
+        },
 
         .multiline_string_literal,
         .string_literal,
         .error_value, // TODO
         => return Type{ .data = .{ .other = .{ .node = node, .handle = handle } }, .is_type_val = false },
 
-<<<<<<< HEAD
-        .char_literal => return Type{ .data = .{ .ip_index = .{ .index = .comptime_int_type } }, .is_type_val = false },
-=======
-        .char_literal => return TypeWithHandle{
-            .type = .{
-                .data = .{ .ip_index = .{ .index = try analyser.ip.getUnknown(analyser.gpa, .comptime_int_type) } },
-                .is_type_val = false,
-            },
-            .handle = handle,
-        },
->>>>>>> 82deaada
+        .char_literal => return Type{
+            .data = .{ .ip_index = .{ .index = try analyser.ip.getUnknown(analyser.gpa, .comptime_int_type) } },
+            .is_type_val = false,
+        },
 
         .number_literal => {
             const bytes = offsets.tokenToSlice(tree, main_tokens[node]);
@@ -1790,47 +1686,25 @@
                 .float => .comptime_float_type,
                 .failure => return null,
             };
-<<<<<<< HEAD
-            return Type{ .data = .{ .ip_index = .{ .index = index } }, .is_type_val = false };
-        },
-
-        .enum_literal => return Type{ .data = .{ .ip_index = .{ .index = .enum_literal_type } }, .is_type_val = false },
-        .unreachable_literal => return Type{ .data = .{ .ip_index = .{ .index = .noreturn_type } }, .is_type_val = false },
-
-        .anyframe_literal => return Type{ .data = .{ .ip_index = .{ .index = .anyframe_type } }, .is_type_val = false },
-=======
-            return TypeWithHandle{
-                .type = .{
-                    .data = .{ .ip_index = .{ .index = try analyser.ip.getUnknown(analyser.gpa, ty) } },
-                    .is_type_val = false,
-                },
-                .handle = handle,
+            return Type{
+                .data = .{ .ip_index = .{ .index = try analyser.ip.getUnknown(analyser.gpa, ty) } },
+                .is_type_val = false,
             };
         },
 
-        .enum_literal => return TypeWithHandle{
-            .type = .{
-                .data = .{ .ip_index = .{ .index = try analyser.ip.getUnknown(analyser.gpa, .enum_literal_type) } },
-                .is_type_val = false,
-            },
-            .handle = handle,
-        },
-        .unreachable_literal => return TypeWithHandle{
-            .type = .{
-                .data = .{ .ip_index = .{ .index = try analyser.ip.getUnknown(analyser.gpa, .noreturn_type) } },
-                .is_type_val = false,
-            },
-            .handle = handle,
-        },
-
-        .anyframe_literal => return TypeWithHandle{
-            .type = .{
-                .data = .{ .ip_index = .{ .index = try analyser.ip.getUnknown(analyser.gpa, .anyframe_type) } },
-                .is_type_val = false,
-            },
-            .handle = handle,
-        },
->>>>>>> 82deaada
+        .enum_literal => return Type{
+            .data = .{ .ip_index = .{ .index = try analyser.ip.getUnknown(analyser.gpa, .enum_literal_type) } },
+            .is_type_val = false,
+        },
+        .unreachable_literal => return Type{
+            .data = .{ .ip_index = .{ .index = try analyser.ip.getUnknown(analyser.gpa, .noreturn_type) } },
+            .is_type_val = false,
+        },
+
+        .anyframe_literal => return Type{
+            .data = .{ .ip_index = .{ .index = try analyser.ip.getUnknown(analyser.gpa, .anyframe_type) } },
+            .is_type_val = false,
+        },
 
         .mul,
         .div,
@@ -2119,62 +1993,41 @@
         }
     }
 
-<<<<<<< HEAD
-    pub fn instanceTypeVal(self: Type) ?Type {
+    pub fn instanceTypeVal(self: Type, analyser: *Analyser) error{OutOfMemory}!?Type {
         if (!self.is_type_val) return null;
-        return Type{ .data = self.data, .is_type_val = false };
-=======
-    pub fn instanceTypeVal(self: TypeWithHandle, analyser: *Analyser) error{OutOfMemory}!?TypeWithHandle {
-        if (!self.type.is_type_val) return null;
-        return switch (self.type.data) {
-            .ip_index => |payload| TypeWithHandle{
-                .type = .{
-                    .data = .{
-                        .ip_index = .{
-                            .index = try analyser.ip.getUnknown(analyser.gpa, payload.index),
-                            .node = payload.node,
-                        },
+        return switch (self.data) {
+            .ip_index => |payload| Type{
+                .data = .{
+                    .ip_index = .{
+                        .index = try analyser.ip.getUnknown(analyser.gpa, payload.index),
+                        .node = payload.node,
                     },
-                    .is_type_val = false,
                 },
-                .handle = self.handle,
-            },
-            else => TypeWithHandle{
-                .type = .{ .data = self.type.data, .is_type_val = false },
-                .handle = self.handle,
-            },
+                .is_type_val = false,
+            },
+            else => Type{ .data = self.data, .is_type_val = false },
         };
     }
 
-    pub fn typeOf(self: TypeWithHandle, analyser: *Analyser) TypeWithHandle {
-        if (self.type.is_type_val) {
-            return TypeWithHandle{
-                .type = .{
-                    .data = .{ .ip_index = .{ .index = .type_type } },
-                    .is_type_val = true,
-                },
-                .handle = self.handle,
+    pub fn typeOf(self: Type, analyser: *Analyser) Type {
+        if (self.is_type_val) {
+            return Type{
+                .data = .{ .ip_index = .{ .index = .type_type } },
+                .is_type_val = true,
             };
         }
 
-        if (self.type.data == .ip_index) {
-            return TypeWithHandle{
-                .type = .{
-                    .data = .{ .ip_index = .{ .index = analyser.ip.typeOf(self.type.data.ip_index.index) } },
-                    .is_type_val = true,
-                },
-                .handle = self.handle,
+        if (self.data == .ip_index) {
+            return Type{
+                .data = .{ .ip_index = .{ .index = analyser.ip.typeOf(self.data.ip_index.index) } },
+                .is_type_val = true,
             };
         }
 
-        return TypeWithHandle{
-            .type = .{
-                .data = self.type.data,
-                .is_type_val = true,
-            },
-            .handle = self.handle,
+        return Type{
+            .data = self.data,
+            .is_type_val = true,
         };
->>>>>>> 82deaada
     }
 
     fn isRoot(self: Type) bool {
@@ -4237,13 +4090,8 @@
         .ip_index => |payload| {
             const allocator = collector.referenced_types.allocator;
             const ip = analyser.ip;
-<<<<<<< HEAD
-            const index = if (resolved_type.is_type_val) ip.indexToKey(payload.index).typeOf() else payload.index;
-            resolved_type_str.* = try std.fmt.allocPrint(allocator, "{}", .{index.fmt(ip.*)});
-=======
             const ty = ip.typeOf(payload.index);
             resolved_type_str.* = try std.fmt.allocPrint(allocator, "{}", .{ty.fmt(ip)});
->>>>>>> 82deaada
         },
         else => {},
     }
