--- conflicted
+++ resolved
@@ -1415,14 +1415,8 @@
         .fn_proto_one,
         .fn_proto_simple,
         .fn_decl,
-<<<<<<< HEAD
-        => if (ast.fnProto(tree, node, &buf).?.name_token) |name|
-            return tree.tokenSlice(name),
-        .field_access => return tree.tokenSlice(data[node].rhs),
-=======
         => if (ast.fnProto(tree, node, &buf).?.name_token) |name| tree.tokenSlice(name) else null,
         .field_access => tree.tokenSlice(data[node].rhs),
->>>>>>> c39a4eb2
         .call,
         .call_comma,
         .async_call,
