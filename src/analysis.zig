const std = @import("std");
const DocumentStore = @import("DocumentStore.zig");
const Ast = std.zig.Ast;
const types = @import("lsp.zig");
const offsets = @import("offsets.zig");
const URI = @import("uri.zig");
const log = std.log.scoped(.analysis);
const ast = @import("ast.zig");
const ComptimeInterpreter = @import("ComptimeInterpreter.zig");

var using_trail: std.ArrayList([*]const u8) = undefined;
var resolve_trail: std.ArrayList(NodeWithHandle) = undefined;
pub fn init(allocator: std.mem.Allocator) void {
    using_trail = std.ArrayList([*]const u8).init(allocator);
    resolve_trail = std.ArrayList(NodeWithHandle).init(allocator);
}
pub fn deinit() void {
    using_trail.deinit();
    resolve_trail.deinit();
}

/// Gets a declaration's doc comments. Caller owns returned memory.
pub fn getDocComments(allocator: std.mem.Allocator, tree: Ast, node: Ast.Node.Index, format: types.MarkupKind) !?[]const u8 {
    const base = tree.nodes.items(.main_token)[node];
    const base_kind = tree.nodes.items(.tag)[node];
    const tokens = tree.tokens.items(.tag);

    switch (base_kind) {
        // As far as I know, this does not actually happen yet, but it
        // may come in useful.
        .root => return try collectDocComments(allocator, tree, 0, format, true),
        .fn_proto,
        .fn_proto_one,
        .fn_proto_simple,
        .fn_proto_multi,
        .fn_decl,
        .local_var_decl,
        .global_var_decl,
        .aligned_var_decl,
        .simple_var_decl,
        .container_field_init,
        => {
            if (getDocCommentTokenIndex(tokens, base)) |doc_comment_index|
                return try collectDocComments(allocator, tree, doc_comment_index, format, false);
        },
        else => {},
    }
    return null;
}

/// Get the first doc comment of a declaration.
pub fn getDocCommentTokenIndex(tokens: []const std.zig.Token.Tag, base_token: Ast.TokenIndex) ?Ast.TokenIndex {
    var idx = base_token;
    if (idx == 0) return null;
    idx -= 1;
    if (tokens[idx] == .keyword_threadlocal and idx > 0) idx -= 1;
    if (tokens[idx] == .string_literal and idx > 1 and tokens[idx - 1] == .keyword_extern) idx -= 1;
    if (tokens[idx] == .keyword_extern and idx > 0) idx -= 1;
    if (tokens[idx] == .keyword_export and idx > 0) idx -= 1;
    if (tokens[idx] == .keyword_inline and idx > 0) idx -= 1;
    if (tokens[idx] == .keyword_pub and idx > 0) idx -= 1;

    // Find first doc comment token
    if (!(tokens[idx] == .doc_comment))
        return null;
    return while (tokens[idx] == .doc_comment) {
        if (idx == 0) break 0;
        idx -= 1;
    } else idx + 1;
}

pub fn collectDocComments(allocator: std.mem.Allocator, tree: Ast, doc_comments: Ast.TokenIndex, format: types.MarkupKind, container_doc: bool) ![]const u8 {
    var lines = std.ArrayList([]const u8).init(allocator);
    defer lines.deinit();
    const tokens = tree.tokens.items(.tag);

    var curr_line_tok = doc_comments;
    while (true) : (curr_line_tok += 1) {
        const comm = tokens[curr_line_tok];
        if ((container_doc and comm == .container_doc_comment) or (!container_doc and comm == .doc_comment)) {
            try lines.append(std.mem.trim(u8, tree.tokenSlice(curr_line_tok)[3..], &std.ascii.whitespace));
        } else break;
    }

    return try std.mem.join(allocator, if (format == .markdown) "  \n" else "\n", lines.items);
}

/// Gets a function's keyword, name, arguments and return value.
pub fn getFunctionSignature(tree: Ast, func: Ast.full.FnProto) []const u8 {
    const start = offsets.tokenToLoc(tree, func.ast.fn_token);

    const end = if (func.ast.return_type != 0)
        offsets.tokenToLoc(tree, ast.lastToken(tree, func.ast.return_type))
    else
        start;
    return tree.source[start.start..end.end];
}

fn formatSnippetPlaceholder(
    data: []const u8,
    comptime fmt: []const u8,
    options: std.fmt.FormatOptions,
    writer: anytype,
) !void {
    _ = fmt;
    _ = options;

    var splitit = std.mem.split(u8, data, "}");
    while (splitit.next()) |segment| {
        try writer.writeAll(segment);
        if (splitit.index) |index|
            if (data[index - 1] == '}') {
                try writer.writeAll("\\}");
            };
    }
}

const SnippetPlaceholderFormatter = std.fmt.Formatter(formatSnippetPlaceholder);

fn fmtSnippetPlaceholder(bytes: []const u8) SnippetPlaceholderFormatter {
    return .{ .data = bytes };
}

/// Creates snippet insert text for a function. Caller owns returned memory.
pub fn getFunctionSnippet(allocator: std.mem.Allocator, tree: Ast, func: Ast.full.FnProto, skip_self_param: bool) ![]const u8 {
    const name_index = func.name_token.?;

    var buffer = std.ArrayListUnmanaged(u8){};
    try buffer.ensureTotalCapacity(allocator, 128);

    var buf_stream = buffer.writer(allocator);

    try buf_stream.writeAll(tree.tokenSlice(name_index));
    try buf_stream.writeByte('(');

    const token_tags = tree.tokens.items(.tag);

    var it = func.iterate(&tree);
    var i: usize = 0;
    while (ast.nextFnParam(&it)) |param| : (i += 1) {
        if (skip_self_param and i == 0) continue;
        if (i != @boolToInt(skip_self_param))
            try buf_stream.writeAll(", ${")
        else
            try buf_stream.writeAll("${");

        try buf_stream.print("{d}:", .{i + 1});

        if (param.comptime_noalias) |token_index| {
            if (token_tags[token_index] == .keyword_comptime)
                try buf_stream.writeAll("comptime ")
            else
                try buf_stream.writeAll("noalias ");
        }

        if (param.name_token) |name_token| {
            try buf_stream.print("{}", .{fmtSnippetPlaceholder(tree.tokenSlice(name_token))});
            try buf_stream.writeAll(": ");
        }

        if (param.anytype_ellipsis3) |token_index| {
            if (token_tags[token_index] == .keyword_anytype)
                try buf_stream.writeAll("anytype")
            else
                try buf_stream.writeAll("...");
        } else if (param.type_expr != 0) {
            var curr_token = tree.firstToken(param.type_expr);
            var end_token = ast.lastToken(tree, param.type_expr);
            while (curr_token <= end_token) : (curr_token += 1) {
                const tag = token_tags[curr_token];
                const is_comma = tag == .comma;

                if (curr_token == end_token and is_comma) continue;
                try buf_stream.print("{}", .{fmtSnippetPlaceholder(tree.tokenSlice(curr_token))});
                if (is_comma or tag == .keyword_const) try buf_stream.writeByte(' ');
            }
        } // else Incomplete and that's ok :)

        try buf_stream.writeByte('}');
    }
    try buf_stream.writeByte(')');

    return buffer.toOwnedSlice(allocator);
}

pub fn hasSelfParam(arena: *std.heap.ArenaAllocator, document_store: *DocumentStore, handle: *const DocumentStore.Handle, func: Ast.full.FnProto) !bool {
    // Non-decl prototypes cannot have a self parameter.
    if (func.name_token == null) return false;
    if (func.ast.params.len == 0) return false;

    const tree = handle.tree;
    var it = func.iterate(&tree);
    const param = ast.nextFnParam(&it).?;
    if (param.type_expr == 0) return false;

    const token_starts = tree.tokens.items(.start);
    const in_container = innermostContainer(handle, token_starts[func.ast.fn_token]);

    if (try resolveTypeOfNode(document_store, arena, .{
        .node = param.type_expr,
        .handle = handle,
    })) |resolved_type| {
        if (std.meta.eql(in_container, resolved_type))
            return true;
    }

    if (ast.fullPtrType(tree, param.type_expr)) |ptr_type| {
        if (try resolveTypeOfNode(document_store, arena, .{
            .node = ptr_type.ast.child_type,
            .handle = handle,
        })) |resolved_prefix_op| {
            if (std.meta.eql(in_container, resolved_prefix_op))
                return true;
        }
    }
    return false;
}

pub fn getVariableSignature(tree: Ast, var_decl: Ast.full.VarDecl) []const u8 {
    const start = offsets.tokenToIndex(tree, var_decl.ast.mut_token);
    const end = offsets.tokenToLoc(tree, ast.lastToken(tree, var_decl.ast.init_node)).end;
    return tree.source[start..end];
}

pub fn getContainerFieldSignature(tree: Ast, field: Ast.full.ContainerField) []const u8 {
    if (field.ast.value_expr == 0 and field.ast.type_expr == 0 and field.ast.align_expr == 0) {
        return ""; // TODO display the container's type
    }
    const start = offsets.tokenToIndex(tree, field.ast.main_token);
    const end_node = if (field.ast.value_expr != 0) field.ast.value_expr else field.ast.type_expr;
    const end = offsets.tokenToLoc(tree, ast.lastToken(tree, end_node)).end;
    return tree.source[start..end];
}

/// The node is the meta-type `type`
fn isMetaType(tree: Ast, node: Ast.Node.Index) bool {
    if (tree.nodes.items(.tag)[node] == .identifier) {
        return std.mem.eql(u8, tree.tokenSlice(tree.nodes.items(.main_token)[node]), "type");
    }
    return false;
}

pub fn isTypeFunction(tree: Ast, func: Ast.full.FnProto) bool {
    return isMetaType(tree, func.ast.return_type);
}

pub fn isGenericFunction(tree: Ast, func: Ast.full.FnProto) bool {
    var it = func.iterate(&tree);
    while (ast.nextFnParam(&it)) |param| {
        if (param.anytype_ellipsis3 != null or param.comptime_noalias != null) {
            return true;
        }
    }
    return false;
}

// STYLE

pub fn isCamelCase(name: []const u8) bool {
    return !std.ascii.isUpper(name[0]) and !isSnakeCase(name);
}

pub fn isPascalCase(name: []const u8) bool {
    return std.ascii.isUpper(name[0]) and !isSnakeCase(name);
}

pub fn isSnakeCase(name: []const u8) bool {
    return std.mem.indexOf(u8, name, "_") != null;
}

// ANALYSIS ENGINE

pub fn getDeclNameToken(tree: Ast, node: Ast.Node.Index) ?Ast.TokenIndex {
    const tags = tree.nodes.items(.tag);
    const main_token = tree.nodes.items(.main_token)[node];
    return switch (tags[node]) {
        // regular declaration names. + 1 to mut token because name comes after 'const'/'var'
        .local_var_decl,
        .global_var_decl,
        .simple_var_decl,
        .aligned_var_decl,
        => tree.fullVarDecl(node).?.ast.mut_token + 1,
        // function declaration names
        .fn_proto,
        .fn_proto_multi,
        .fn_proto_one,
        .fn_proto_simple,
        .fn_decl,
        => blk: {
            var params: [1]Ast.Node.Index = undefined;
            break :blk tree.fullFnProto(&params, node).?.name_token;
        },

        // containers
        .container_field,
        .container_field_init,
        .container_field_align,
        => {
            const field = tree.fullContainerField(node).?.ast;
            return field.main_token;
        },

        .identifier => main_token,
        .error_value => main_token + 2, // 'error'.<main_token +2>

        // lhs of main token is name token, so use `node` - 1
        .test_decl => if (tree.tokens.items(.tag)[main_token + 1] == .string_literal)
            return main_token + 1
        else
            null,
        else => null,
    };
}

pub fn getDeclName(tree: Ast, node: Ast.Node.Index) ?[]const u8 {
    const name = tree.tokenSlice(getDeclNameToken(tree, node) orelse return null);
    return switch (tree.nodes.items(.tag)[node]) {
        .test_decl => name[1 .. name.len - 1],
        else => name,
    };
}

fn resolveVarDeclAliasInternal(store: *DocumentStore, arena: *std.heap.ArenaAllocator, node_handle: NodeWithHandle, root: bool) error{OutOfMemory}!?DeclWithHandle {
    _ = root;
    const handle = node_handle.handle;
    const tree = handle.tree;
    const node_tags = tree.nodes.items(.tag);
    const main_tokens = tree.nodes.items(.main_token);
    const datas = tree.nodes.items(.data);

    if (node_tags[node_handle.node] == .identifier) {
        const token = main_tokens[node_handle.node];
        return try lookupSymbolGlobal(
            store,
            arena,
            handle,
            tree.tokenSlice(token),
            tree.tokens.items(.start)[token],
        );
    }

    if (node_tags[node_handle.node] == .field_access) {
        const lhs = datas[node_handle.node].lhs;

        const container_node = if (ast.isBuiltinCall(tree, lhs)) block: {
            const name = tree.tokenSlice(main_tokens[lhs]);
            if (!std.mem.eql(u8, name, "@import") and !std.mem.eql(u8, name, "@cImport"))
                return null;

            const inner_node = (try resolveTypeOfNode(store, arena, .{ .node = lhs, .handle = handle })) orelse return null;
            // assert root node
            std.debug.assert(inner_node.type.data.other == 0);
            break :block NodeWithHandle{ .node = inner_node.type.data.other, .handle = inner_node.handle };
        } else if (try resolveVarDeclAliasInternal(store, arena, .{ .node = lhs, .handle = handle }, false)) |decl_handle| block: {
            if (decl_handle.decl.* != .ast_node) return null;
            const resolved = (try resolveTypeOfNode(store, arena, .{ .node = decl_handle.decl.ast_node, .handle = decl_handle.handle })) orelse return null;
            const resolved_node = switch (resolved.type.data) {
                .other => |n| n,
                else => return null,
            };
            if (!ast.isContainer(resolved.handle.tree, resolved_node)) return null;
            break :block NodeWithHandle{ .node = resolved_node, .handle = resolved.handle };
        } else return null;

        return try lookupSymbolContainer(store, arena, container_node, tree.tokenSlice(datas[node_handle.node].rhs), false);
    }
    return null;
}

/// Resolves variable declarations consisting of chains of imports and field accesses of containers, ending with the same name as the variable decl's name
/// Examples:
///```zig
/// const decl = @import("decl-file.zig").decl;
/// const other = decl.middle.other;
///```
pub fn resolveVarDeclAlias(store: *DocumentStore, arena: *std.heap.ArenaAllocator, decl_handle: NodeWithHandle) !?DeclWithHandle {
    const decl = decl_handle.node;
    const handle = decl_handle.handle;
    const tree = handle.tree;
    const token_tags = tree.tokens.items(.tag);
    const node_tags = tree.nodes.items(.tag);

    if (handle.tree.fullVarDecl(decl)) |var_decl| {
        if (var_decl.ast.init_node == 0) return null;
        const base_exp = var_decl.ast.init_node;
        if (token_tags[var_decl.ast.mut_token] != .keyword_const) return null;

        if (node_tags[base_exp] == .field_access) {
            const name = tree.tokenSlice(tree.nodes.items(.data)[base_exp].rhs);
            if (!std.mem.eql(u8, tree.tokenSlice(var_decl.ast.mut_token + 1), name))
                return null;

            return try resolveVarDeclAliasInternal(store, arena, .{ .node = base_exp, .handle = handle }, true);
        }
    }

    return null;
}

fn findReturnStatementInternal(tree: Ast, fn_decl: Ast.full.FnProto, body: Ast.Node.Index, already_found: *bool) ?Ast.Node.Index {
    var result: ?Ast.Node.Index = null;

    const node_tags = tree.nodes.items(.tag);
    const datas = tree.nodes.items(.data);

    var buffer: [2]Ast.Node.Index = undefined;
    const statements = ast.blockStatements(tree, body, &buffer) orelse return null;

    for (statements) |child_idx| {
        if (node_tags[child_idx] == .@"return") {
            if (datas[child_idx].lhs != 0) {
                const lhs = datas[child_idx].lhs;
                var buf: [1]Ast.Node.Index = undefined;
                if (tree.fullCall(&buf, lhs)) |call| {
                    const call_name = getDeclName(tree, call.ast.fn_expr);
                    if (call_name) |name| {
                        if (std.mem.eql(u8, name, tree.tokenSlice(fn_decl.name_token.?))) {
                            continue;
                        }
                    }
                }
            }

            if (already_found.*) return null;
            already_found.* = true;
            result = child_idx;
            continue;
        }

        result = findReturnStatementInternal(tree, fn_decl, child_idx, already_found);
    }

    return result;
}

fn findReturnStatement(tree: Ast, fn_decl: Ast.full.FnProto, body: Ast.Node.Index) ?Ast.Node.Index {
    var already_found = false;
    return findReturnStatementInternal(tree, fn_decl, body, &already_found);
}

pub fn resolveReturnType(store: *DocumentStore, arena: *std.heap.ArenaAllocator, fn_decl: Ast.full.FnProto, handle: *const DocumentStore.Handle, bound_type_params: *BoundTypeParams, fn_body: ?Ast.Node.Index) !?TypeWithHandle {
    const tree = handle.tree;
    if (isTypeFunction(tree, fn_decl) and fn_body != null) {
        // If this is a type function and it only contains a single return statement that returns
        // a container declaration, we will return that declaration.
        const ret = findReturnStatement(tree, fn_decl, fn_body.?) orelse return null;
        const data = tree.nodes.items(.data)[ret];
        if (data.lhs != 0) {
            return try resolveTypeOfNodeInternal(store, arena, .{
                .node = data.lhs,
                .handle = handle,
            }, bound_type_params);
        }

        return null;
    }

    if (fn_decl.ast.return_type == 0) return null;
    const return_type = fn_decl.ast.return_type;
    const ret = .{ .node = return_type, .handle = handle };
    const child_type = (try resolveTypeOfNodeInternal(store, arena, ret, bound_type_params)) orelse
        return null;

    const is_inferred_error = tree.tokens.items(.tag)[tree.firstToken(return_type) - 1] == .bang;
    if (is_inferred_error) {
        const child_type_node = switch (child_type.type.data) {
            .other => |n| n,
            else => return null,
        };
        return TypeWithHandle{
            .type = .{ .data = .{ .error_union = child_type_node }, .is_type_val = false },
            .handle = child_type.handle,
        };
    } else return child_type.instanceTypeVal();
}

/// Resolves the child type of an optional type
fn resolveUnwrapOptionalType(store: *DocumentStore, arena: *std.heap.ArenaAllocator, opt: TypeWithHandle, bound_type_params: *BoundTypeParams) !?TypeWithHandle {
    const opt_node = switch (opt.type.data) {
        .other => |n| n,
        else => return null,
    };

    if (opt.handle.tree.nodes.items(.tag)[opt_node] == .optional_type) {
        return ((try resolveTypeOfNodeInternal(store, arena, .{
            .node = opt.handle.tree.nodes.items(.data)[opt_node].lhs,
            .handle = opt.handle,
        }, bound_type_params)) orelse return null).instanceTypeVal();
    }

    return null;
}

fn resolveUnwrapErrorType(store: *DocumentStore, arena: *std.heap.ArenaAllocator, rhs: TypeWithHandle, bound_type_params: *BoundTypeParams) !?TypeWithHandle {
    const rhs_node = switch (rhs.type.data) {
        .other => |n| n,
        .error_union => |n| return TypeWithHandle{
            .type = .{ .data = .{ .other = n }, .is_type_val = rhs.type.is_type_val },
            .handle = rhs.handle,
        },
        .primitive, .slice, .pointer, .array_index, .@"comptime" => return null,
    };

    if (rhs.handle.tree.nodes.items(.tag)[rhs_node] == .error_union) {
        return ((try resolveTypeOfNodeInternal(store, arena, .{
            .node = rhs.handle.tree.nodes.items(.data)[rhs_node].rhs,
            .handle = rhs.handle,
        }, bound_type_params)) orelse return null).instanceTypeVal();
    }

    return null;
}

/// Resolves the child type of a deref type
fn resolveDerefType(store: *DocumentStore, arena: *std.heap.ArenaAllocator, deref: TypeWithHandle, bound_type_params: *BoundTypeParams) !?TypeWithHandle {
    const deref_node = switch (deref.type.data) {
        .other => |n| n,
        .pointer => |n| return TypeWithHandle{
            .type = .{
                .is_type_val = false,
                .data = .{ .other = n },
            },
            .handle = deref.handle,
        },
        else => return null,
    };
    const tree = deref.handle.tree;
    const main_token = tree.nodes.items(.main_token)[deref_node];
    const token_tag = tree.tokens.items(.tag)[main_token];

    if (ast.fullPtrType(tree, deref_node)) |ptr_type| {
        switch (token_tag) {
            .asterisk => {
                return ((try resolveTypeOfNodeInternal(store, arena, .{
                    .node = ptr_type.ast.child_type,
                    .handle = deref.handle,
                }, bound_type_params)) orelse return null).instanceTypeVal();
            },
            .l_bracket, .asterisk_asterisk => return null,
            else => unreachable,
        }
    }
    return null;
}

/// Resolves slicing and array access
fn resolveBracketAccessType(store: *DocumentStore, arena: *std.heap.ArenaAllocator, lhs: TypeWithHandle, rhs: enum { Single, Range }, bound_type_params: *BoundTypeParams) !?TypeWithHandle {
    const lhs_node = switch (lhs.type.data) {
        .other => |n| n,
        else => return null,
    };

    const tree = lhs.handle.tree;
    const tags = tree.nodes.items(.tag);
    const tag = tags[lhs_node];
    const data = tree.nodes.items(.data)[lhs_node];

    if (tag == .array_type or tag == .array_type_sentinel) {
        if (rhs == .Single)
            return ((try resolveTypeOfNodeInternal(store, arena, .{
                .node = data.rhs,
                .handle = lhs.handle,
            }, bound_type_params)) orelse return null).instanceTypeVal();
        return TypeWithHandle{
            .type = .{ .data = .{ .slice = data.rhs }, .is_type_val = false },
            .handle = lhs.handle,
        };
    } else if (ast.fullPtrType(tree, lhs_node)) |ptr_type| {
        if (ptr_type.size == .Slice) {
            if (rhs == .Single) {
                return ((try resolveTypeOfNodeInternal(store, arena, .{
                    .node = ptr_type.ast.child_type,
                    .handle = lhs.handle,
                }, bound_type_params)) orelse return null).instanceTypeVal();
            }
            return lhs;
        }
    }

    return null;
}

/// Called to remove one level of pointerness before a field access
pub fn resolveFieldAccessLhsType(store: *DocumentStore, arena: *std.heap.ArenaAllocator, lhs: TypeWithHandle, bound_type_params: *BoundTypeParams) !TypeWithHandle {
    return (try resolveDerefType(store, arena, lhs, bound_type_params)) orelse lhs;
}

pub const BoundTypeParams = std.AutoHashMapUnmanaged(Ast.full.FnProto.Param, TypeWithHandle);

fn allDigits(str: []const u8) bool {
    for (str) |c| {
        if (!std.ascii.isDigit(c)) return false;
    }
    return true;
}

pub fn isTypeIdent(text: []const u8) bool {
    const PrimitiveTypes = std.ComptimeStringMap(void, .{
        .{"isize"},        .{"usize"},
        .{"c_short"},      .{"c_ushort"},
        .{"c_int"},        .{"c_uint"},
        .{"c_long"},       .{"c_ulong"},
        .{"c_longlong"},   .{"c_ulonglong"},
        .{"c_longdouble"}, .{"anyopaque"},
        .{"f16"},          .{"f32"},
        .{"f64"},          .{"f80"},
        .{"f128"},         .{"bool"},
        .{"void"},         .{"noreturn"},
        .{"type"},         .{"anyerror"},
        .{"comptime_int"}, .{"comptime_float"},
        .{"anyframe"},     .{"anytype"},
    });

    if (PrimitiveTypes.has(text)) return true;
    if (text.len == 1) return false;
    if (!(text[0] == 'u' or text[0] == 'i')) return false;
    if (!allDigits(text[1..])) return false;
    _ = std.fmt.parseUnsigned(u16, text[1..], 10) catch return false;
    return true;
}

/// Resolves the type of a node
pub fn resolveTypeOfNodeInternal(store: *DocumentStore, arena: *std.heap.ArenaAllocator, node_handle: NodeWithHandle, bound_type_params: *BoundTypeParams) error{OutOfMemory}!?TypeWithHandle {
    // If we were asked to resolve this node before,
    // it is self-referential and we cannot resolve it.
    for (resolve_trail.items) |i| {
        if (std.meta.eql(i, node_handle))
            return null;
    }
    try resolve_trail.append(node_handle);
    defer _ = resolve_trail.pop();

    const node = node_handle.node;
    const handle = node_handle.handle;
    const tree = handle.tree;

    const main_tokens = tree.nodes.items(.main_token);
    const node_tags = tree.nodes.items(.tag);
    const datas = tree.nodes.items(.data);
    const token_tags = tree.tokens.items(.tag);
    const starts = tree.tokens.items(.start);

    switch (node_tags[node]) {
        .global_var_decl,
        .local_var_decl,
        .simple_var_decl,
        .aligned_var_decl,
        => {
            const var_decl = tree.fullVarDecl(node).?;
            if (var_decl.ast.type_node != 0) {
                const decl_type = .{ .node = var_decl.ast.type_node, .handle = handle };
                if (try resolveTypeOfNodeInternal(store, arena, decl_type, bound_type_params)) |typ|
                    return typ.instanceTypeVal();
            }
            if (var_decl.ast.init_node == 0)
                return null;

            const value = .{ .node = var_decl.ast.init_node, .handle = handle };
            return try resolveTypeOfNodeInternal(store, arena, value, bound_type_params);
        },
        .identifier => {
            const name = offsets.nodeToSlice(tree, node);

            if (isTypeIdent(name)) {
                return TypeWithHandle{
                    .type = .{ .data = .{ .primitive = node }, .is_type_val = true },
                    .handle = handle,
                };
            }

            if (try lookupSymbolGlobal(
                store,
                arena,
                handle,
                name,
                starts[main_tokens[node]],
            )) |child| {
                switch (child.decl.*) {
                    .ast_node => |n| {
                        if (n == node) return null;
                        if (child.handle.tree.fullVarDecl(n)) |var_decl| {
                            if (var_decl.ast.init_node == node)
                                return null;
                        }
                    },
                    else => {},
                }
                return try child.resolveType(store, arena, bound_type_params);
            }
            return null;
        },
        .call,
        .call_comma,
        .async_call,
        .async_call_comma,
        .call_one,
        .call_one_comma,
        .async_call_one,
        .async_call_one_comma,
        => {
            var params: [1]Ast.Node.Index = undefined;
            const call = tree.fullCall(&params, node) orelse unreachable;

            const callee = .{ .node = call.ast.fn_expr, .handle = handle };
            const decl = (try resolveTypeOfNodeInternal(store, arena, callee, bound_type_params)) orelse
                return null;

            if (decl.type.is_type_val) return null;
            const decl_node = switch (decl.type.data) {
                .other => |n| n,
                else => return null,
            };
            var buf: [1]Ast.Node.Index = undefined;
            const func_maybe = decl.handle.tree.fullFnProto(&buf, decl_node);

            if (func_maybe) |fn_decl| {
                var expected_params = fn_decl.ast.params.len;
                // If we call as method, the first parameter should be skipped
                // TODO: Back-parse to extract the self argument?
                var it = fn_decl.iterate(&decl.handle.tree);
                if (token_tags[call.ast.lparen - 2] == .period) {
                    if (try hasSelfParam(arena, store, decl.handle, fn_decl)) {
                        _ = ast.nextFnParam(&it);
                        expected_params -= 1;
                    }
                }

                // Bind type params to the arguments passed in the call.
                const param_len = std.math.min(call.ast.params.len, expected_params);
                var i: usize = 0;
                while (ast.nextFnParam(&it)) |decl_param| : (i += 1) {
                    if (i >= param_len) break;
                    if (!isMetaType(decl.handle.tree, decl_param.type_expr))
                        continue;

                    const argument = .{ .node = call.ast.params[i], .handle = handle };
                    const argument_type = (try resolveTypeOfNodeInternal(
                        store,
                        arena,
                        argument,
                        bound_type_params,
                    )) orelse
                        continue;
                    if (!argument_type.type.is_type_val) continue;

                    try bound_type_params.put(arena.allocator(), decl_param, argument_type);
                }

                const has_body = decl.handle.tree.nodes.items(.tag)[decl_node] == .fn_decl;
                const body = decl.handle.tree.nodes.items(.data)[decl_node].rhs;
                if (try resolveReturnType(store, arena, fn_decl, decl.handle, bound_type_params, if (has_body) body else null)) |ret| {
                    return ret;
                } else if (store.config.use_comptime_interpreter) {
                    // TODO: Better case-by-case; we just use the ComptimeInterpreter when all else fails,
                    // probably better to use it more liberally
                    // TODO: Handle non-isolate args; e.g. `const T = u8; TypeFunc(T);`
                    // var interpreter = ComptimeInterpreter{ .tree = tree, .allocator = arena.allocator() };

                    // var top_decl = try (try interpreter.interpret(0, null, .{})).getValue();
                    // var top_scope = interpreter.typeToTypeInfo(top_decl.@"type".info_idx).@"struct".scope;

                    // var fn_decl_scope = top_scope.getParentScopeFromNode(node);

                    log.info("Invoking interpreter!", .{});

                    store.ensureInterpreterExists(handle.uri) catch |err| {
                        log.err("Interpreter error: {s}", .{@errorName(err)});
                        if (@errorReturnTrace()) |trace| {
                            std.debug.dumpStackTrace(trace.*);
                        }
                        return null;
                    };
                    var interpreter = handle.interpreter.?;

                    // TODO: Start from current/nearest-current scope
                    const result = interpreter.interpret(node, interpreter.root_type.?.getTypeInfo().getScopeOfType().?, .{}) catch |err| {
                        log.err("Interpreter error: {s}", .{@errorName(err)});
                        if (@errorReturnTrace()) |trace| {
                            std.debug.dumpStackTrace(trace.*);
                        }
                        return null;
                    };
                    const val = result.getValue() catch |err| {
                        log.err("Interpreter error: {s}", .{@errorName(err)});
                        if (@errorReturnTrace()) |trace| {
                            std.debug.dumpStackTrace(trace.*);
                        }
                        return null;
                    };

                    const ti = val.type.getTypeInfo();
                    if (ti != .type) {
                        log.err("Not a type: { }", .{interpreter.formatTypeInfo(ti)});
                        return null;
                    }

                    return TypeWithHandle{
                        .type = .{
                            .data = .{ .@"comptime" = .{ .interpreter = interpreter, .type = val.value_data.type } },
                            .is_type_val = true,
                        },
                        .handle = node_handle.handle,
                    };
                }
            }
            return null;
        },
        .@"comptime",
        .@"nosuspend",
        .grouped_expression,
        .container_field,
        .container_field_init,
        .container_field_align,
        .struct_init,
        .struct_init_comma,
        .struct_init_one,
        .struct_init_one_comma,
        .slice,
        .slice_sentinel,
        .slice_open,
        .deref,
        .unwrap_optional,
        .array_access,
        .@"orelse",
        .@"catch",
        .@"try",
        .address_of,
        => {
            const base = .{ .node = datas[node].lhs, .handle = handle };
            const base_type = (try resolveTypeOfNodeInternal(store, arena, base, bound_type_params)) orelse
                return null;
            return switch (node_tags[node]) {
                .@"comptime",
                .@"nosuspend",
                .grouped_expression,
                => base_type,
                .container_field,
                .container_field_init,
                .container_field_align,
                .struct_init,
                .struct_init_comma,
                .struct_init_one,
                .struct_init_one_comma,
                => base_type.instanceTypeVal(),
                .slice,
                .slice_sentinel,
                .slice_open,
                => try resolveBracketAccessType(store, arena, base_type, .Range, bound_type_params),
                .deref => try resolveDerefType(store, arena, base_type, bound_type_params),
                .unwrap_optional => try resolveUnwrapOptionalType(store, arena, base_type, bound_type_params),
                .array_access => try resolveBracketAccessType(store, arena, base_type, .Single, bound_type_params),
                .@"orelse" => try resolveUnwrapOptionalType(store, arena, base_type, bound_type_params),
                .@"catch" => try resolveUnwrapErrorType(store, arena, base_type, bound_type_params),
                .@"try" => try resolveUnwrapErrorType(store, arena, base_type, bound_type_params),
                .address_of => {
                    const lhs_node = switch (base_type.type.data) {
                        .other => |n| n,
                        else => return null,
                    };
                    return TypeWithHandle{
                        .type = .{ .data = .{ .pointer = lhs_node }, .is_type_val = base_type.type.is_type_val },
                        .handle = base_type.handle,
                    };
                },
                else => unreachable,
            };
        },
        .field_access => {
            if (datas[node].rhs == 0) return null;

            // If we are accessing a pointer type, remove one pointerness level :)
            const left_type = try resolveFieldAccessLhsType(
                store,
                arena,
                (try resolveTypeOfNodeInternal(store, arena, .{
                    .node = datas[node].lhs,
                    .handle = handle,
                }, bound_type_params)) orelse return null,
                bound_type_params,
            );

            const left_type_node = switch (left_type.type.data) {
                .other => |n| n,
                else => return null,
            };

            if (try lookupSymbolContainer(
                store,
                arena,
                .{ .node = left_type_node, .handle = left_type.handle },
                tree.tokenSlice(datas[node].rhs),
                !left_type.type.is_type_val,
            )) |child| {
                return try child.resolveType(store, arena, bound_type_params);
            } else return null;
        },
        .array_type,
        .array_type_sentinel,
        .optional_type,
        .ptr_type_aligned,
        .ptr_type_sentinel,
        .ptr_type,
        .ptr_type_bit_range,
        .error_union,
        .error_set_decl,
        .container_decl,
        .container_decl_arg,
        .container_decl_arg_trailing,
        .container_decl_trailing,
        .container_decl_two,
        .container_decl_two_trailing,
        .tagged_union,
        .tagged_union_trailing,
        .tagged_union_two,
        .tagged_union_two_trailing,
        .tagged_union_enum_tag,
        .tagged_union_enum_tag_trailing,
        => return TypeWithHandle.typeVal(node_handle),
        .builtin_call,
        .builtin_call_comma,
        .builtin_call_two,
        .builtin_call_two_comma,
        => {
            var buffer: [2]Ast.Node.Index = undefined;
            const params = ast.builtinCallParams(tree, node, &buffer).?;

            const call_name = tree.tokenSlice(main_tokens[node]);
            if (std.mem.eql(u8, call_name, "@This")) {
                if (params.len != 0) return null;
                return innermostContainer(handle, starts[tree.firstToken(node)]);
            }

            const cast_map = std.ComptimeStringMap(void, .{
                .{"@as"},
                .{"@bitCast"},
                .{"@fieldParentPtr"},
                .{"@floatCast"},
                .{"@floatToInt"},
                .{"@intCast"},
                .{"@intToEnum"},
                .{"@intToFloat"},
                .{"@intToPtr"},
                .{"@truncate"},
                .{"@ptrCast"},
            });
            if (cast_map.has(call_name)) {
                if (params.len < 1) return null;
                return ((try resolveTypeOfNodeInternal(store, arena, .{
                    .node = params[0],
                    .handle = handle,
                }, bound_type_params)) orelse return null).instanceTypeVal();
            }

            // Almost the same as the above, return a type value though.
            // TODO Do peer type resolution, we just keep the first for now.
            if (std.mem.eql(u8, call_name, "@TypeOf")) {
                if (params.len < 1) return null;
                var resolved_type = (try resolveTypeOfNodeInternal(store, arena, .{
                    .node = params[0],
                    .handle = handle,
                }, bound_type_params)) orelse return null;

                if (resolved_type.type.is_type_val) return null;
                resolved_type.type.is_type_val = true;
                return resolved_type;
            }

            if (std.mem.eql(u8, call_name, "@typeInfo")) {
                const zig_lib_path = try URI.fromPath(arena.allocator(), store.config.zig_lib_path orelse return null);

                const builtin_uri = URI.pathRelative(arena.allocator(), zig_lib_path, "/std/builtin.zig") catch |err| switch (err) {
                    error.OutOfMemory => |e| return e,
                    else => return null,
                };

                const new_handle = store.getOrLoadHandle(builtin_uri) orelse return null;
                const root_scope_decls = new_handle.document_scope.scopes.items(.decls)[0];
                const decl = root_scope_decls.get("Type") orelse return null;
                if (decl != .ast_node) return null;

                const var_decl = new_handle.tree.fullVarDecl(decl.ast_node) orelse return null;

                return TypeWithHandle{
                    .type = .{
                        .data = .{ .other = var_decl.ast.init_node },
                        .is_type_val = false,
                    },
                    .handle = new_handle,
                };
            }

            if (std.mem.eql(u8, call_name, "@import")) {
                if (params.len == 0) return null;
                const import_param = params[0];
                if (node_tags[import_param] != .string_literal) return null;

                const import_str = tree.tokenSlice(main_tokens[import_param]);
                const import_uri = (try store.uriFromImportStr(arena.allocator(), handle.*, import_str[1 .. import_str.len - 1])) orelse return null;

                const new_handle = store.getOrLoadHandle(import_uri) orelse return null;

                // reference to node '0' which is root
                return TypeWithHandle.typeVal(.{ .node = 0, .handle = new_handle });
            } else if (std.mem.eql(u8, call_name, "@cImport")) {
                const cimport_uri = (try store.resolveCImport(handle.*, node)) orelse return null;

                const new_handle = store.getOrLoadHandle(cimport_uri) orelse return null;

                // reference to node '0' which is root
                return TypeWithHandle.typeVal(.{ .node = 0, .handle = new_handle });
            }
        },
        .fn_proto,
        .fn_proto_multi,
        .fn_proto_one,
        .fn_proto_simple,
        .fn_decl,
        => {
            var buf: [1]Ast.Node.Index = undefined;
            // This is a function type
            if (tree.fullFnProto(&buf, node).?.name_token == null) {
                return TypeWithHandle.typeVal(node_handle);
            }

            return TypeWithHandle{
                .type = .{ .data = .{ .other = node }, .is_type_val = false },
                .handle = handle,
            };
        },
        .multiline_string_literal,
        .string_literal,
        => return TypeWithHandle{
            .type = .{ .data = .{ .other = node }, .is_type_val = false },
            .handle = handle,
        },
        else => {},
    }
    return null;
}

// TODO Reorganize this file, perhaps split into a couple as well
// TODO Make this better, nested levels of type vals
pub const Type = struct {
    data: union(enum) {
        pointer: Ast.Node.Index,
        slice: Ast.Node.Index,
        error_union: Ast.Node.Index,
        other: Ast.Node.Index,
        primitive: Ast.Node.Index,
        array_index,
        @"comptime": struct {
            interpreter: *ComptimeInterpreter,
            type: ComptimeInterpreter.Type,
        },
    },
    /// If true, the type `type`, the attached data is the value of the type value.
    is_type_val: bool,
};

pub const TypeWithHandle = struct {
    type: Type,
    handle: *const DocumentStore.Handle,

    pub fn typeVal(node_handle: NodeWithHandle) TypeWithHandle {
        return .{
            .type = .{
                .data = .{ .other = node_handle.node },
                .is_type_val = true,
            },
            .handle = node_handle.handle,
        };
    }

    fn instanceTypeVal(self: TypeWithHandle) ?TypeWithHandle {
        if (!self.type.is_type_val) return null;
        return TypeWithHandle{
            .type = .{ .data = self.type.data, .is_type_val = false },
            .handle = self.handle,
        };
    }

    fn isRoot(self: TypeWithHandle) bool {
        switch (self.type.data) {
            // root is always index 0
            .other => |n| return n == 0,
            else => return false,
        }
    }

    fn isContainerKind(self: TypeWithHandle, container_kind_tok: std.zig.Token.Tag) bool {
        const tree = self.handle.tree;
        const main_tokens = tree.nodes.items(.main_token);
        const tags = tree.tokens.items(.tag);
        switch (self.type.data) {
            .other => |n| return tags[main_tokens[n]] == container_kind_tok,
            else => return false,
        }
    }

    pub fn isStructType(self: TypeWithHandle) bool {
        return self.isContainerKind(.keyword_struct) or self.isRoot();
    }

    pub fn isNamespace(self: TypeWithHandle) bool {
        if (!self.isStructType()) return false;
        const tree = self.handle.tree;
        const node = self.type.data.other;
        const tags = tree.nodes.items(.tag);
        var buf: [2]Ast.Node.Index = undefined;
        const full = tree.fullContainerDecl(&buf, node) orelse return true;
        for (full.ast.members) |member| {
            if (tags[member].isContainerField()) return false;
        }
        return true;
    }

    pub fn isEnumType(self: TypeWithHandle) bool {
        return self.isContainerKind(.keyword_enum);
    }

    pub fn isUnionType(self: TypeWithHandle) bool {
        return self.isContainerKind(.keyword_union);
    }

    pub fn isOpaqueType(self: TypeWithHandle) bool {
        return self.isContainerKind(.keyword_opaque);
    }

    pub fn isTypeFunc(self: TypeWithHandle) bool {
        var buf: [1]Ast.Node.Index = undefined;
        const tree = self.handle.tree;
        return switch (self.type.data) {
            .other => |n| if (tree.fullFnProto(&buf, n)) |fn_proto| blk: {
                break :blk isTypeFunction(tree, fn_proto);
            } else false,
            else => false,
        };
    }

    pub fn isGenericFunc(self: TypeWithHandle) bool {
        var buf: [1]Ast.Node.Index = undefined;
        const tree = self.handle.tree;
        return switch (self.type.data) {
            .other => |n| if (tree.fullFnProto(&buf, n)) |fn_proto| blk: {
                break :blk isGenericFunction(tree, fn_proto);
            } else false,
            else => false,
        };
    }

    pub fn isFunc(self: TypeWithHandle) bool {
        const tree = self.handle.tree;
        const tags = tree.nodes.items(.tag);
        return switch (self.type.data) {
            .other => |n| switch (tags[n]) {
                .fn_proto,
                .fn_proto_multi,
                .fn_proto_one,
                .fn_proto_simple,
                .fn_decl,
                => true,
                else => false,
            },
            else => false,
        };
    }
};

pub fn resolveTypeOfNode(store: *DocumentStore, arena: *std.heap.ArenaAllocator, node_handle: NodeWithHandle) error{OutOfMemory}!?TypeWithHandle {
    var bound_type_params = BoundTypeParams{};
    return resolveTypeOfNodeInternal(store, arena, node_handle, &bound_type_params);
}

/// Collects all `@import`'s we can find into a slice of import paths (without quotes).
pub fn collectImports(allocator: std.mem.Allocator, tree: Ast) error{OutOfMemory}!std.ArrayListUnmanaged([]const u8) {
    var imports = std.ArrayListUnmanaged([]const u8){};
    errdefer imports.deinit(allocator);

    const tags = tree.tokens.items(.tag);

    var i: usize = 0;
    while (i < tags.len) : (i += 1) {
        if (tags[i] != .builtin)
            continue;
        const text = tree.tokenSlice(@intCast(u32, i));

        if (std.mem.eql(u8, text, "@import")) {
            if (i + 3 >= tags.len)
                break;
            if (tags[i + 1] != .l_paren)
                continue;
            if (tags[i + 2] != .string_literal)
                continue;
            if (tags[i + 3] != .r_paren)
                continue;

            const str = tree.tokenSlice(@intCast(u32, i + 2));
            try imports.append(allocator, str[1 .. str.len - 1]);
        }
    }

    return imports;
}

/// Collects all `@cImport` nodes
/// Caller owns returned memory.
pub fn collectCImportNodes(allocator: std.mem.Allocator, tree: Ast) error{OutOfMemory}![]Ast.Node.Index {
    var import_nodes = std.ArrayListUnmanaged(Ast.Node.Index){};
    errdefer import_nodes.deinit(allocator);

    const node_tags = tree.nodes.items(.tag);
    const main_tokens = tree.nodes.items(.main_token);

    var i: usize = 0;
    while (i < node_tags.len) : (i += 1) {
        const node = @intCast(Ast.Node.Index, i);
        if (!ast.isBuiltinCall(tree, node)) continue;

        if (!std.mem.eql(u8, Ast.tokenSlice(tree, main_tokens[node]), "@cImport")) continue;

        try import_nodes.append(allocator, node);
    }

    return import_nodes.toOwnedSlice(allocator);
}

pub const NodeWithHandle = struct {
    node: Ast.Node.Index,
    handle: *const DocumentStore.Handle,
};

pub const FieldAccessReturn = struct {
    original: TypeWithHandle,
    unwrapped: ?TypeWithHandle = null,
};

pub fn getFieldAccessType(store: *DocumentStore, arena: *std.heap.ArenaAllocator, handle: *const DocumentStore.Handle, source_index: usize, tokenizer: *std.zig.Tokenizer) !?FieldAccessReturn {
    var current_type: ?TypeWithHandle = null;

    var bound_type_params = BoundTypeParams{};

    while (true) {
        const tok = tokenizer.next();
        switch (tok.tag) {
            .eof => return FieldAccessReturn{
                .original = current_type orelse return null,
                .unwrapped = try resolveDerefType(store, arena, current_type orelse return null, &bound_type_params),
            },
            .identifier => {
                const ct_handle = if (current_type) |c| c.handle else handle;
                if (try lookupSymbolGlobal(
                    store,
                    arena,
                    ct_handle,
                    tokenizer.buffer[tok.loc.start..tok.loc.end],
                    source_index,
                )) |child| {
                    current_type = (try child.resolveType(store, arena, &bound_type_params)) orelse return null;
                } else return null;
            },
            .period => {
                const after_period = tokenizer.next();
                switch (after_period.tag) {
                    .eof => {
                        // function labels cannot be dot accessed
                        if (current_type) |ct| {
                            if (ct.isFunc()) return null;
                            return FieldAccessReturn{
                                .original = ct,
                                .unwrapped = try resolveDerefType(store, arena, ct, &bound_type_params),
                            };
                        } else {
                            return null;
                        }
                    },
                    .identifier => {
                        if (after_period.loc.end == tokenizer.buffer.len) {
                            if (current_type) |ct| {
                                return FieldAccessReturn{
                                    .original = ct,
                                    .unwrapped = try resolveDerefType(store, arena, ct, &bound_type_params),
                                };
                            } else {
                                return null;
                            }
                        }

                        current_type = try resolveFieldAccessLhsType(store, arena, current_type orelse return null, &bound_type_params);

                        const current_type_node = switch (current_type.?.type.data) {
                            .other => |n| n,
                            else => return null,
                        };

                        if (try lookupSymbolContainer(
                            store,
                            arena,
                            .{ .node = current_type_node, .handle = current_type.?.handle },
                            tokenizer.buffer[after_period.loc.start..after_period.loc.end],
                            !current_type.?.type.is_type_val,
                        )) |child| {
                            current_type.? = (try child.resolveType(
                                store,
                                arena,
                                &bound_type_params,
                            )) orelse return null;
                        } else return null;
                    },
                    .question_mark => {
                        current_type = (try resolveUnwrapOptionalType(
                            store,
                            arena,
                            current_type orelse return null,
                            &bound_type_params,
                        )) orelse return null;
                    },
                    else => {
                        log.debug("Unrecognized token {} after period.", .{after_period.tag});
                        return null;
                    },
                }
            },
            .period_asterisk => {
                current_type = (try resolveDerefType(
                    store,
                    arena,
                    current_type orelse return null,
                    &bound_type_params,
                )) orelse return null;
            },
            .l_paren => {
                if (current_type == null) {
                    return null;
                }
                const current_type_node = switch (current_type.?.type.data) {
                    .other => |n| n,
                    else => return null,
                };

                // Can't call a function type, we need a function type instance.
                if (current_type.?.type.is_type_val) return null;
                const cur_tree = current_type.?.handle.tree;
                var buf: [1]Ast.Node.Index = undefined;
                if (cur_tree.fullFnProto(&buf, current_type_node)) |func| {
                    // Check if the function has a body and if so, pass it
                    // so the type can be resolved if it's a generic function returning
                    // an anonymous struct
                    const has_body = cur_tree.nodes.items(.tag)[current_type_node] == .fn_decl;
                    const body = cur_tree.nodes.items(.data)[current_type_node].rhs;

                    // TODO Actually bind params here when calling functions instead of just skipping args.
                    if (try resolveReturnType(store, arena, func, current_type.?.handle, &bound_type_params, if (has_body) body else null)) |ret| {
                        current_type = ret;
                        // Skip to the right paren
                        var paren_count: usize = 1;
                        var next = tokenizer.next();
                        while (next.tag != .eof) : (next = tokenizer.next()) {
                            if (next.tag == .r_paren) {
                                paren_count -= 1;
                                if (paren_count == 0) break;
                            } else if (next.tag == .l_paren) {
                                paren_count += 1;
                            }
                        } else return null;
                    } else return null;
                } else return null;
            },
            .l_bracket => {
                var brack_count: usize = 1;
                var next = tokenizer.next();
                var is_range = false;
                while (next.tag != .eof) : (next = tokenizer.next()) {
                    if (next.tag == .r_bracket) {
                        brack_count -= 1;
                        if (brack_count == 0) break;
                    } else if (next.tag == .l_bracket) {
                        brack_count += 1;
                    } else if (next.tag == .ellipsis2 and brack_count == 1) {
                        is_range = true;
                    }
                } else return null;

                current_type = (try resolveBracketAccessType(store, arena, current_type orelse return null, if (is_range) .Range else .Single, &bound_type_params)) orelse return null;
            },
            else => {
                log.debug("Unimplemented token: {}", .{tok.tag});
                return null;
            },
        }
    }

    if (current_type) |ct| {
        return FieldAccessReturn{
            .original = ct,
            .unwrapped = try resolveDerefType(store, arena, ct, &bound_type_params),
        };
    } else {
        return null;
    }
}

pub fn isNodePublic(tree: Ast, node: Ast.Node.Index) bool {
    var buf: [1]Ast.Node.Index = undefined;
    return switch (tree.nodes.items(.tag)[node]) {
        .global_var_decl,
        .local_var_decl,
        .simple_var_decl,
        .aligned_var_decl,
        => tree.fullVarDecl(node).?.visib_token != null,
        .fn_proto,
        .fn_proto_multi,
        .fn_proto_one,
        .fn_proto_simple,
        .fn_decl,
        => tree.fullFnProto(&buf, node).?.visib_token != null,
        else => true,
    };
}

pub fn nodeToString(tree: Ast, node: Ast.Node.Index) ?[]const u8 {
    const data = tree.nodes.items(.data);
    const main_token = tree.nodes.items(.main_token)[node];
    var buf: [1]Ast.Node.Index = undefined;
    return switch (tree.nodes.items(.tag)[node]) {
        .container_field,
        .container_field_init,
        .container_field_align,
        => {
            const field = tree.fullContainerField(node).?.ast;
            return if (field.tuple_like) null else tree.tokenSlice(field.main_token);
        },
        .error_value => tree.tokenSlice(data[node].rhs),
        .identifier => tree.tokenSlice(main_token),
        .fn_proto,
        .fn_proto_multi,
        .fn_proto_one,
        .fn_proto_simple,
        .fn_decl,
        => if (tree.fullFnProto(&buf, node).?.name_token) |name| tree.tokenSlice(name) else null,
        .field_access => tree.tokenSlice(data[node].rhs),
        .call,
        .call_comma,
        .async_call,
        .async_call_comma,
        => tree.tokenSlice(tree.callFull(node).ast.lparen - 1),
        .call_one,
        .call_one_comma,
        .async_call_one,
        .async_call_one_comma,
        => tree.tokenSlice(tree.callOne(&buf, node).ast.lparen - 1),
        .test_decl => if (data[node].lhs != 0) tree.tokenSlice(data[node].lhs) else null,
        else => |tag| {
            log.debug("INVALID: {}", .{tag});
            return null;
        },
    };
}

fn nodeContainsSourceIndex(tree: Ast, node: Ast.Node.Index, source_index: usize) bool {
    const loc = offsets.nodeToLoc(tree, node);
    return source_index >= loc.start and source_index <= loc.end;
}

pub fn getImportStr(tree: Ast, node: Ast.Node.Index, source_index: usize) ?[]const u8 {
    const node_tags = tree.nodes.items(.tag);

    var buf: [2]Ast.Node.Index = undefined;
    if (tree.fullContainerDecl(&buf, node)) |container_decl| {
        for (container_decl.ast.members) |decl_idx| {
            if (getImportStr(tree, decl_idx, source_index)) |name| {
                return name;
            }
        }
        return null;
    } else if (tree.fullVarDecl(node)) |var_decl| {
        return getImportStr(tree, var_decl.ast.init_node, source_index);
    } else if (node_tags[node] == .@"usingnamespace") {
        return getImportStr(tree, tree.nodes.items(.data)[node].lhs, source_index);
    }

    if (!nodeContainsSourceIndex(tree, node, source_index)) return null;

    if (!ast.isBuiltinCall(tree, node)) return null;

    const builtin_token = tree.nodes.items(.main_token)[node];
    const call_name = tree.tokenSlice(builtin_token);

    if (!std.mem.eql(u8, call_name, "@import")) return null;

    var buffer: [2]Ast.Node.Index = undefined;
    const params = ast.builtinCallParams(tree, node, &buffer).?;

    if (params.len != 1) return null;

    if (node_tags[params[0]] != .string_literal) return null;

    const import_str = tree.tokenSlice(tree.nodes.items(.main_token)[params[0]]);
    return import_str[1 .. import_str.len - 1];
}

pub const PositionContext = union(enum) {
    builtin: offsets.Loc,
    comment,
    import_string_literal: offsets.Loc,
    embedfile_string_literal: offsets.Loc,
    string_literal: offsets.Loc,
    field_access: offsets.Loc,
    var_access: offsets.Loc,
    global_error_set,
    enum_literal,
    pre_label,
    label: bool,
    other,
    empty,

    pub fn loc(self: PositionContext) ?offsets.Loc {
        return switch (self) {
            .builtin => |r| r,
            .comment => null,
            .import_string_literal => |r| r,
            .embedfile_string_literal => |r| r,
            .string_literal => |r| r,
            .field_access => |r| r,
            .var_access => |r| r,
            .enum_literal => null,
            .pre_label => null,
            .label => null,
            .other => null,
            .empty => null,
            .global_error_set => null,
        };
    }
};

const StackState = struct {
    ctx: PositionContext,
    stack_id: enum { Paren, Bracket, Global },
};

fn peek(allocator: std.mem.Allocator, arr: *std.ArrayListUnmanaged(StackState)) !*StackState {
    if (arr.items.len == 0) {
        try arr.append(allocator, .{ .ctx = .empty, .stack_id = .Global });
    }
    return &arr.items[arr.items.len - 1];
}

fn tokenLocAppend(prev: offsets.Loc, token: std.zig.Token) offsets.Loc {
    return .{
        .start = prev.start,
        .end = token.loc.end,
    };
}

pub fn isSymbolChar(char: u8) bool {
    return std.ascii.isAlphanumeric(char) or char == '_';
}

/// Given a byte index in a document (typically cursor offset), classify what kind of entity is at that index.
///
/// Classification is based on the lexical structure -- we fetch the line containin index, tokenize it,
/// and look at the sequence of tokens just before the cursor. Due to the nice way zig is designed (only line
/// comments, etc) lexing just a single line is always correct.
pub fn getPositionContext(
    allocator: std.mem.Allocator,
    text: []const u8,
    doc_index: usize,
    /// Should we look to the end of the current context? Yes for goto def, no for completions
    lookahead: bool,
) !PositionContext {
    var new_index = doc_index;
    if (lookahead and new_index < text.len and isSymbolChar(text[new_index])) {
        new_index += 1;
    } else if (lookahead and new_index + 1 < text.len and text[new_index] == '@') {
        new_index += 2;
    }

    const line_loc = if (!lookahead) offsets.lineLocAtIndex(text, new_index) else offsets.lineLocUntilIndex(text, new_index);
    const line = offsets.locToSlice(text, line_loc);
    const prev_char = if (new_index > 0) text[new_index - 1] else 0;

    const is_comment = std.mem.startsWith(u8, std.mem.trimLeft(u8, line, " \t"), "//");
    if (is_comment) return .comment;

    var stack = try std.ArrayListUnmanaged(StackState).initCapacity(allocator, 8);
    defer stack.deinit(allocator);

    {
        var held_line = try allocator.dupeZ(u8, text[0..line_loc.end]);
        defer allocator.free(held_line);

        var tokenizer: std.zig.Tokenizer = .{
            .buffer = held_line,
            .index = line_loc.start,
            .pending_invalid_token = null,
        };

        while (true) {
            const tok = tokenizer.next();
            // Early exits.
            if (tok.loc.start > new_index) break;
            if (tok.loc.start == new_index) {
                // Tie-breaking, the curosr is exactly between two tokens, and
                // `tok` is the latter of the two.
                if (tok.tag != .identifier) break;
            }
            switch (tok.tag) {
                .invalid => {
                    // Single '@' do not return a builtin token so we check this on our own.
                    if (prev_char == '@') {
                        return PositionContext{
                            .builtin = .{
                                .start = line_loc.end - 1,
                                .end = line_loc.end,
                            },
                        };
                    }
                    return .other;
                },
                .doc_comment, .container_doc_comment => return .comment,
                .eof => break,
                else => {},
            }

            // State changes
            var curr_ctx = try peek(allocator, &stack);
            switch (tok.tag) {
                .string_literal, .multiline_string_literal_line => string_lit_block: {
                    if (curr_ctx.stack_id == .Paren and stack.items.len >= 2) {
                        const perhaps_builtin = stack.items[stack.items.len - 2];

                        switch (perhaps_builtin.ctx) {
                            .builtin => |loc| {
                                const builtin_name = tokenizer.buffer[loc.start..loc.end];
                                if (std.mem.eql(u8, builtin_name, "@import")) {
                                    curr_ctx.ctx = .{ .import_string_literal = tok.loc };
                                    break :string_lit_block;
                                }
                                if (std.mem.eql(u8, builtin_name, "@embedFile")) {
                                    curr_ctx.ctx = .{ .embedfile_string_literal = tok.loc };
                                    break :string_lit_block;
                                }
                            },
                            else => {},
                        }
                    }
                    curr_ctx.ctx = .{ .string_literal = tok.loc };
                },
                .identifier => switch (curr_ctx.ctx) {
                    .empty, .pre_label => curr_ctx.ctx = .{ .var_access = tok.loc },
                    .label => |filled| if (!filled) {
                        curr_ctx.ctx = .{ .label = true };
                    } else {
                        curr_ctx.ctx = .{ .var_access = tok.loc };
                    },
                    else => {},
                },
                .builtin => switch (curr_ctx.ctx) {
                    .empty, .pre_label => curr_ctx.ctx = .{ .builtin = tok.loc },
                    else => {},
                },
                .period, .period_asterisk => switch (curr_ctx.ctx) {
                    .empty, .pre_label => curr_ctx.ctx = .enum_literal,
                    .enum_literal => curr_ctx.ctx = .empty,
                    .field_access => {},
                    .other => {},
                    .global_error_set => {},
                    .label => {},
                    else => curr_ctx.ctx = .{
                        .field_access = tokenLocAppend(curr_ctx.ctx.loc().?, tok),
                    },
                },
                .keyword_break, .keyword_continue => curr_ctx.ctx = .pre_label,
                .colon => if (curr_ctx.ctx == .pre_label) {
                    curr_ctx.ctx = .{ .label = false };
                } else {
                    curr_ctx.ctx = .empty;
                },
                .question_mark => switch (curr_ctx.ctx) {
                    .field_access => {},
                    else => curr_ctx.ctx = .empty,
                },
                .l_paren => try stack.append(allocator, .{ .ctx = .empty, .stack_id = .Paren }),
                .l_bracket => try stack.append(allocator, .{ .ctx = .empty, .stack_id = .Bracket }),
                .r_paren => {
                    _ = stack.pop();
                    if (curr_ctx.stack_id != .Paren) {
                        (try peek(allocator, &stack)).ctx = .empty;
                    }
                },
                .r_bracket => {
                    _ = stack.pop();
                    if (curr_ctx.stack_id != .Bracket) {
                        (try peek(allocator, &stack)).ctx = .empty;
                    }
                },
                .keyword_error => curr_ctx.ctx = .global_error_set,
                else => curr_ctx.ctx = .empty,
            }

            switch (curr_ctx.ctx) {
                .field_access => |r| curr_ctx.ctx = .{
                    .field_access = tokenLocAppend(r, tok),
                },
                else => {},
            }
        }
    }

    if (stack.popOrNull()) |state| {
        switch (state.ctx) {
            .empty => {},
            .label => |filled| {
                // We need to check this because the state could be a filled
                // label if only a space follows it
                if (!filled or prev_char != ' ') {
                    return state.ctx;
                }
            },
            else => return state.ctx,
        }
    }

    if (line.len == 0) return .empty;

    var held_line = try allocator.dupeZ(u8, offsets.locToSlice(text, line_loc));
    defer allocator.free(held_line);

    switch (line[0]) {
        'a'...'z', 'A'...'Z', '_', '@' => {},
        else => return .empty,
    }
    var tokenizer = std.zig.Tokenizer.init(held_line);
    const tok = tokenizer.next();

    return if (tok.tag == .identifier) PositionContext{ .var_access = tok.loc } else .empty;
}

fn addOutlineNodes(allocator: std.mem.Allocator, tree: Ast, child: Ast.Node.Index, context: *GetDocumentSymbolsContext) error{OutOfMemory}!void {
    switch (tree.nodes.items(.tag)[child]) {
        .string_literal,
        .number_literal,
        .builtin_call,
        .builtin_call_comma,
        .builtin_call_two,
        .builtin_call_two_comma,
        .call,
        .call_comma,
        .call_one,
        .call_one_comma,
        .async_call,
        .async_call_comma,
        .async_call_one,
        .async_call_one_comma,
        .identifier,
        .add,
        .add_wrap,
        .array_cat,
        .array_mult,
        .assign,
        .assign_bit_and,
        .assign_bit_or,
        .assign_shl,
        .assign_shr,
        .assign_bit_xor,
        .assign_div,
        .assign_sub,
        .assign_sub_wrap,
        .assign_mod,
        .assign_add,
        .assign_add_wrap,
        .assign_mul,
        .assign_mul_wrap,
        .bang_equal,
        .bit_and,
        .bit_or,
        .shl,
        .shr,
        .bit_xor,
        .bool_and,
        .bool_or,
        .div,
        .equal_equal,
        .error_union,
        .greater_or_equal,
        .greater_than,
        .less_or_equal,
        .less_than,
        .merge_error_sets,
        .mod,
        .mul,
        .mul_wrap,
        .field_access,
        .switch_range,
        .sub,
        .sub_wrap,
        .@"orelse",
        .address_of,
        .@"await",
        .bit_not,
        .bool_not,
        .optional_type,
        .negation,
        .negation_wrap,
        .@"resume",
        .@"try",
        .array_type,
        .array_type_sentinel,
        .ptr_type,
        .ptr_type_aligned,
        .ptr_type_bit_range,
        .ptr_type_sentinel,
        .slice_open,
        .slice_sentinel,
        .deref,
        .unwrap_optional,
        .array_access,
        .@"return",
        .@"break",
        .@"continue",
        .array_init,
        .array_init_comma,
        .array_init_dot,
        .array_init_dot_comma,
        .array_init_dot_two,
        .array_init_dot_two_comma,
        .array_init_one,
        .array_init_one_comma,
        .@"switch",
        .switch_comma,
        .switch_case,
        .switch_case_one,
        .@"for",
        .for_simple,
        .enum_literal,
        .struct_init,
        .struct_init_comma,
        .struct_init_dot,
        .struct_init_dot_comma,
        .struct_init_dot_two,
        .struct_init_dot_two_comma,
        .struct_init_one,
        .struct_init_one_comma,
        .@"while",
        .while_simple,
        .while_cont,
        .@"defer",
        .@"if",
        .if_simple,
        .multiline_string_literal,
        .block,
        .block_semicolon,
        .block_two,
        .block_two_semicolon,
        .error_set_decl,
        => return,
        .container_decl,
        .container_decl_arg,
        .container_decl_arg_trailing,
        .container_decl_two,
        .container_decl_two_trailing,
        .tagged_union,
        .tagged_union_trailing,
        .tagged_union_enum_tag,
        .tagged_union_enum_tag_trailing,
        .tagged_union_two,
        .tagged_union_two_trailing,
        => {
            var buf: [2]Ast.Node.Index = undefined;
            const members = tree.fullContainerDecl(&buf, child).?.ast.members;
            for (members) |member|
                try addOutlineNodes(allocator, tree, member, context);
            return;
        },
        else => {},
    }
    try getDocumentSymbolsInternal(allocator, tree, child, context);
}

const GetDocumentSymbolsContext = struct {
    symbols: *std.ArrayListUnmanaged(types.DocumentSymbol),
    encoding: offsets.Encoding,
};

fn getDocumentSymbolsInternal(allocator: std.mem.Allocator, tree: Ast, node: Ast.Node.Index, context: *GetDocumentSymbolsContext) error{OutOfMemory}!void {
    const name = getDeclName(tree, node) orelse return;
    if (name.len == 0)
        return;

    const range = offsets.nodeToRange(tree, node, context.encoding);

    const tags = tree.nodes.items(.tag);
    (try context.symbols.addOne(allocator)).* = .{
        .name = name,
        .kind = switch (tags[node]) {
            .fn_proto,
            .fn_proto_simple,
            .fn_proto_multi,
            .fn_proto_one,
            .fn_decl,
            => .Function,
            .local_var_decl,
            .global_var_decl,
            .aligned_var_decl,
            .simple_var_decl,
            => .Variable,
            .container_field,
            .container_field_align,
            .container_field_init,
            .tagged_union_enum_tag,
            .tagged_union_enum_tag_trailing,
            .tagged_union,
            .tagged_union_trailing,
            .tagged_union_two,
            .tagged_union_two_trailing,
            => .Field,
            else => .Variable,
        },
        .range = range,
        .selectionRange = range,
        .detail = "",
        .children = ch: {
            var children = std.ArrayListUnmanaged(types.DocumentSymbol){};

            var child_context = GetDocumentSymbolsContext{
                .symbols = &children,
                .encoding = context.encoding,
            };

            var buf: [2]Ast.Node.Index = undefined;
            if (tree.fullContainerDecl(&buf, node)) |container_decl| {
                for (container_decl.ast.members) |child| {
                    try addOutlineNodes(allocator, tree, child, &child_context);
                }
            } else if (tree.fullVarDecl(node)) |var_decl| {
                if (var_decl.ast.init_node != 0)
                    try addOutlineNodes(allocator, tree, var_decl.ast.init_node, &child_context);
            } else if (tags[node] == .fn_decl) fn_ch: {
                const fn_decl = tree.nodes.items(.data)[node];
                var params: [1]Ast.Node.Index = undefined;
                const fn_proto = tree.fullFnProto(&params, fn_decl.lhs).?;
                if (!isTypeFunction(tree, fn_proto)) break :fn_ch;
                const ret_stmt = findReturnStatement(tree, fn_proto, fn_decl.rhs) orelse break :fn_ch;
                const type_decl = tree.nodes.items(.data)[ret_stmt].lhs;
                if (type_decl != 0)
                    try addOutlineNodes(allocator, tree, type_decl, &child_context);
            }
            break :ch children.items;
        },
    };
}

pub fn getDocumentSymbols(allocator: std.mem.Allocator, tree: Ast, encoding: offsets.Encoding) ![]types.DocumentSymbol {
    var symbols = std.ArrayListUnmanaged(types.DocumentSymbol){};
    try symbols.ensureTotalCapacity(allocator, tree.rootDecls().len);

    var context = GetDocumentSymbolsContext{
        .symbols = &symbols,
        .encoding = encoding,
    };

    for (tree.rootDecls()) |idx| {
        try getDocumentSymbolsInternal(allocator, tree, idx, &context);
    }

    return symbols.items;
}

pub const Declaration = union(enum) {
    /// Index of the ast node
    ast_node: Ast.Node.Index,
    /// Function parameter
    param_payload: struct {
        param: Ast.full.FnProto.Param,
        func: Ast.Node.Index,
    },
    pointer_payload: struct {
        name: Ast.TokenIndex,
        condition: Ast.Node.Index,
    },
    array_payload: struct {
        identifier: Ast.TokenIndex,
        array_expr: Ast.Node.Index,
    },
    array_index: Ast.TokenIndex,
    switch_payload: struct {
        node: Ast.TokenIndex,
        switch_expr: Ast.Node.Index,
        items: []const Ast.Node.Index,
    },
    label_decl: struct {
        label: Ast.TokenIndex,
        block: Ast.Node.Index,
    },
    /// always an identifier
    error_token: Ast.Node.Index,
};

pub const DeclWithHandle = struct {
    decl: *Declaration,
    handle: *const DocumentStore.Handle,

    pub fn nameToken(self: DeclWithHandle) Ast.TokenIndex {
        const tree = self.handle.tree;
        return switch (self.decl.*) {
            .ast_node => |n| getDeclNameToken(tree, n).?,
            .param_payload => |pp| pp.param.name_token.?,
            .pointer_payload => |pp| pp.name,
            .array_payload => |ap| ap.identifier,
            .array_index => |ai| ai,
            .switch_payload => |sp| sp.node,
            .label_decl => |ld| ld.label,
            .error_token => |et| et,
        };
    }

    fn isPublic(self: DeclWithHandle) bool {
        return switch (self.decl.*) {
            .ast_node => |node| isNodePublic(self.handle.tree, node),
            else => true,
        };
    }

    pub fn resolveType(self: DeclWithHandle, store: *DocumentStore, arena: *std.heap.ArenaAllocator, bound_type_params: *BoundTypeParams) !?TypeWithHandle {
        const tree = self.handle.tree;
        const node_tags = tree.nodes.items(.tag);
        const main_tokens = tree.nodes.items(.main_token);
        return switch (self.decl.*) {
            .ast_node => |node| try resolveTypeOfNodeInternal(
                store,
                arena,
                .{ .node = node, .handle = self.handle },
                bound_type_params,
            ),
            .param_payload => |pay| {
                const param_decl = pay.param;
                if (isMetaType(self.handle.tree, param_decl.type_expr)) {
                    var bound_param_it = bound_type_params.iterator();
                    while (bound_param_it.next()) |entry| {
                        if (std.meta.eql(entry.key_ptr.*, param_decl)) return entry.value_ptr.*;
                    }
                    return null;
                } else if (node_tags[param_decl.type_expr] == .identifier) {
                    if (param_decl.name_token) |name_tok| {
                        if (std.mem.eql(u8, tree.tokenSlice(main_tokens[param_decl.type_expr]), tree.tokenSlice(name_tok)))
                            return null;
                    }
                }
                return ((try resolveTypeOfNodeInternal(
                    store,
                    arena,
                    .{ .node = param_decl.type_expr, .handle = self.handle },
                    bound_type_params,
                )) orelse return null).instanceTypeVal();
            },
            .pointer_payload => |pay| try resolveUnwrapOptionalType(
                store,
                arena,
                (try resolveTypeOfNodeInternal(store, arena, .{
                    .node = pay.condition,
                    .handle = self.handle,
                }, bound_type_params)) orelse return null,
                bound_type_params,
            ),
            .array_payload => |pay| try resolveBracketAccessType(
                store,
                arena,
                (try resolveTypeOfNodeInternal(store, arena, .{
                    .node = pay.array_expr,
                    .handle = self.handle,
                }, bound_type_params)) orelse return null,
                .Single,
                bound_type_params,
            ),
            .array_index => TypeWithHandle{
                .type = .{ .data = .array_index, .is_type_val = false },
                .handle = self.handle,
            },
            .label_decl => return null,
            .switch_payload => |pay| {
                if (pay.items.len == 0) return null;
                // TODO Peer type resolution, we just use the first item for now.
                const switch_expr_type = (try resolveTypeOfNodeInternal(store, arena, .{
                    .node = pay.switch_expr,
                    .handle = self.handle,
                }, bound_type_params)) orelse return null;
                if (!switch_expr_type.isUnionType())
                    return null;

<<<<<<< HEAD
                if (node_tags[pay.items[0]] == .enum_literal) {
                    const scope = findContainerScope(.{ .node = switch_expr_type.type.data.other, .handle = switch_expr_type.handle }) orelse return null;
                    if (scope.decls.getEntry(tree.tokenSlice(main_tokens[pay.items[0]]))) |candidate| {
                        switch (candidate.value_ptr.*) {
                            .ast_node => |node| {
                                if (switch_expr_type.handle.tree.fullContainerField(node)) |container_field| {
                                    if (container_field.ast.type_expr != 0) {
                                        return ((try resolveTypeOfNodeInternal(
                                            store,
                                            arena,
                                            .{ .node = container_field.ast.type_expr, .handle = switch_expr_type.handle },
                                            bound_type_params,
                                        )) orelse return null).instanceTypeVal();
                                    }
                                }
                            },
                            else => {},
=======
                if (node_tags[pay.items[0]] != .enum_literal) return null;

                const scope_index = findContainerScopeIndex(.{ .node = switch_expr_type.type.data.other, .handle = switch_expr_type.handle }) orelse return null;
                const scope_decls = switch_expr_type.handle.document_scope.scopes.items(.decls);

                const candidate = scope_decls[scope_index].getEntry(tree.tokenSlice(main_tokens[pay.items[0]])) orelse return null;

                switch (candidate.value_ptr.*) {
                    .ast_node => |node| {
                        if (ast.containerField(switch_expr_type.handle.tree, node)) |container_field| {
                            if (container_field.ast.type_expr != 0) {
                                return ((try resolveTypeOfNodeInternal(
                                    store,
                                    arena,
                                    .{ .node = container_field.ast.type_expr, .handle = switch_expr_type.handle },
                                    bound_type_params,
                                )) orelse return null).instanceTypeVal();
                            }
>>>>>>> d2586f79
                        }
                    },
                    else => {},
                }
                return null;
            },
            .error_token => return null,
        };
    }
};

fn findContainerScopeIndex(container_handle: NodeWithHandle) ?usize {
    const container = container_handle.node;
    const handle = container_handle.handle;

    if (!ast.isContainer(handle.tree, container)) return null;

    return for (handle.document_scope.scopes.items(.data)) |data, scope_index| {
        switch (data) {
            .container => |node| if (node == container) {
                break scope_index;
            },
            else => {},
        }
    } else null;
}

fn iterateSymbolsContainerInternal(store: *DocumentStore, arena: *std.heap.ArenaAllocator, container_handle: NodeWithHandle, orig_handle: *const DocumentStore.Handle, comptime callback: anytype, context: anytype, instance_access: bool, use_trail: *std.ArrayList(Ast.Node.Index)) error{OutOfMemory}!void {
    const container = container_handle.node;
    const handle = container_handle.handle;

    const tree = handle.tree;
    const node_tags = tree.nodes.items(.tag);
    const token_tags = tree.tokens.items(.tag);
    const main_token = tree.nodes.items(.main_token)[container];

    const is_enum = token_tags[main_token] == .keyword_enum;

    const scope_decls = handle.document_scope.scopes.items(.decls);
    const scope_uses = handle.document_scope.scopes.items(.uses);
    const container_scope_index = findContainerScopeIndex(container_handle) orelse return;

    var decl_it = scope_decls[container_scope_index].iterator();
    while (decl_it.next()) |entry| {
        switch (entry.value_ptr.*) {
            .ast_node => |node| {
                if (node_tags[node].isContainerField()) {
                    if (!instance_access and !is_enum) continue;
                    if (instance_access and is_enum) continue;
                } else if (node_tags[node] == .global_var_decl or
                    node_tags[node] == .local_var_decl or
                    node_tags[node] == .simple_var_decl or
                    node_tags[node] == .aligned_var_decl)
                {
                    if (instance_access) continue;
                }
            },
            .label_decl => continue,
            else => {},
        }

        const decl = DeclWithHandle{ .decl = entry.value_ptr, .handle = handle };
        if (handle != orig_handle and !decl.isPublic()) continue;
        try callback(context, decl);
    }

    for (scope_uses[container_scope_index].items) |use| {
        const use_token = tree.nodes.items(.main_token)[use];
        const is_pub = use_token > 0 and token_tags[use_token - 1] == .keyword_pub;
        if (handle != orig_handle and !is_pub) continue;
        if (std.mem.indexOfScalar(Ast.Node.Index, use_trail.items, use) != null) continue;
        try use_trail.append(use);

        const lhs = tree.nodes.items(.data)[use].lhs;
        const use_expr = (try resolveTypeOfNode(store, arena, .{
            .node = lhs,
            .handle = handle,
        })) orelse continue;

        const use_expr_node = switch (use_expr.type.data) {
            .other => |n| n,
            else => continue,
        };
        try iterateSymbolsContainerInternal(
            store,
            arena,
            .{ .node = use_expr_node, .handle = use_expr.handle },
            orig_handle,
            callback,
            context,
            false,
            use_trail,
        );
    }
}

pub const EnclosingScopeIterator = struct {
    scope_locs: []offsets.Loc,
    current_scope: usize,
    source_index: usize,

    pub fn next(self: *EnclosingScopeIterator) ?usize {
        while (self.current_scope < self.scope_locs.len) : (self.current_scope += 1) {
            const scope_loc = self.scope_locs[self.current_scope];

            if (self.source_index >= scope_loc.start and self.source_index <= scope_loc.end) {
                defer self.current_scope += 1;
                return self.current_scope;
            }
            if (scope_loc.start >= self.source_index) {
                self.current_scope = self.scope_locs.len;
                return null;
            }
        }
        return null;
    }
};

pub fn iterateEnclosingScopes(document_scope: DocumentScope, source_index: usize) EnclosingScopeIterator {
    return .{
        .scope_locs = document_scope.scopes.items(.loc),
        .current_scope = 0,
        .source_index = source_index,
    };
}

pub fn iterateSymbolsContainer(store: *DocumentStore, arena: *std.heap.ArenaAllocator, container_handle: NodeWithHandle, orig_handle: *const DocumentStore.Handle, comptime callback: anytype, context: anytype, instance_access: bool) error{OutOfMemory}!void {
    var use_trail = std.ArrayList(Ast.Node.Index).init(arena.allocator());
    return try iterateSymbolsContainerInternal(store, arena, container_handle, orig_handle, callback, context, instance_access, &use_trail);
}

pub fn iterateLabels(handle: *const DocumentStore.Handle, source_index: usize, comptime callback: anytype, context: anytype) error{OutOfMemory}!void {
    const scope_decls = handle.document_scope.scopes.items(.decls);

    var scope_iterator = iterateEnclosingScopes(handle.document_scope, source_index);
    while (scope_iterator.next()) |scope_index| {
        var decl_it = scope_decls[scope_index].iterator();
        while (decl_it.next()) |entry| {
            switch (entry.value_ptr.*) {
                .label_decl => {},
                else => continue,
            }
            try callback(context, DeclWithHandle{ .decl = entry.value_ptr, .handle = handle });
        }
    }
}

fn iterateSymbolsGlobalInternal(store: *DocumentStore, arena: *std.heap.ArenaAllocator, handle: *const DocumentStore.Handle, source_index: usize, comptime callback: anytype, context: anytype, use_trail: *std.ArrayList(Ast.Node.Index)) error{OutOfMemory}!void {
    const scope_decls = handle.document_scope.scopes.items(.decls);
    const scope_uses = handle.document_scope.scopes.items(.uses);

    var scope_iterator = iterateEnclosingScopes(handle.document_scope, source_index);
    while (scope_iterator.next()) |scope_index| {
        var decl_it = scope_decls[scope_index].iterator();
        while (decl_it.next()) |entry| {
            if (entry.value_ptr.* == .ast_node and
                handle.tree.nodes.items(.tag)[entry.value_ptr.*.ast_node].isContainerField()) continue;
            if (entry.value_ptr.* == .label_decl) continue;
            try callback(context, DeclWithHandle{ .decl = entry.value_ptr, .handle = handle });
        }

        for (scope_uses[scope_index].items) |use| {
            if (std.mem.indexOfScalar(Ast.Node.Index, use_trail.items, use) != null) continue;
            try use_trail.append(use);

            const use_expr = (try resolveTypeOfNode(
                store,
                arena,
                .{ .node = handle.tree.nodes.items(.data)[use].lhs, .handle = handle },
            )) orelse continue;
            const use_expr_node = switch (use_expr.type.data) {
                .other => |n| n,
                else => continue,
            };
            try iterateSymbolsContainerInternal(
                store,
                arena,
                .{ .node = use_expr_node, .handle = use_expr.handle },
                handle,
                callback,
                context,
                false,
                use_trail,
            );
        }
    }
}

pub fn iterateSymbolsGlobal(store: *DocumentStore, arena: *std.heap.ArenaAllocator, handle: *const DocumentStore.Handle, source_index: usize, comptime callback: anytype, context: anytype) error{OutOfMemory}!void {
    var use_trail = std.ArrayList(Ast.Node.Index).init(arena.allocator());
    return try iterateSymbolsGlobalInternal(store, arena, handle, source_index, callback, context, &use_trail);
}

pub fn innermostBlockScopeIndex(handle: DocumentStore.Handle, source_index: usize) usize {
    if (handle.document_scope.scopes.len == 1) return 0;

    const scope_locs = handle.document_scope.scopes.items(.loc);
    const scope_datas = handle.document_scope.scopes.items(.data);

    var innermost: usize = 0;
    var scope_index: usize = 1;
    while (scope_index < handle.document_scope.scopes.len) : (scope_index += 1) {
        const scope_loc = scope_locs[scope_index];
        if (source_index >= scope_loc.start and source_index <= scope_loc.end) {
            switch (scope_datas[scope_index]) {
                .container, .function, .block => innermost = scope_index,
                else => {},
            }
        }
        if (scope_loc.start > source_index) break;
    }
    return innermost;
}

pub fn innermostBlockScope(handle: DocumentStore.Handle, source_index: usize) Ast.Node.Index {
    const scope_index = innermostBlockScopeIndex(handle, source_index);
    return handle.document_scope.scopes.items(.data)[scope_index].toNodeIndex().?;
}

pub fn innermostContainer(handle: *const DocumentStore.Handle, source_index: usize) TypeWithHandle {
    const scope_datas = handle.document_scope.scopes.items(.data);

    var current = scope_datas[0].container;
    if (handle.document_scope.scopes.len == 1) return TypeWithHandle.typeVal(.{ .node = current, .handle = handle });

    var scope_iterator = iterateEnclosingScopes(handle.document_scope, source_index);
    while (scope_iterator.next()) |scope_index| {
        switch (scope_datas[scope_index]) {
            .container => |node| current = node,
            else => {},
        }
    }
    return TypeWithHandle.typeVal(.{ .node = current, .handle = handle });
}

fn resolveUse(store: *DocumentStore, arena: *std.heap.ArenaAllocator, uses: []const Ast.Node.Index, symbol: []const u8, handle: *const DocumentStore.Handle) error{OutOfMemory}!?DeclWithHandle {
    if (uses.len == 0) return null;

    // If we were asked to resolve this symbol before,
    // it is self-referential and we cannot resolve it.
    if (std.mem.indexOfScalar([*]const u8, using_trail.items, symbol.ptr) != null)
        return null;
    try using_trail.append(symbol.ptr);
    defer _ = using_trail.pop();

    for (uses) |index| {
        if (handle.tree.nodes.items(.data).len <= index) continue;

        const expr = .{ .node = handle.tree.nodes.items(.data)[index].lhs, .handle = handle };
        const expr_type_node = (try resolveTypeOfNode(store, arena, expr)) orelse
            continue;

        const expr_type = .{
            .node = switch (expr_type_node.type.data) {
                .other => |n| n,
                else => continue,
            },
            .handle = expr_type_node.handle,
        };

        if (try lookupSymbolContainer(store, arena, expr_type, symbol, false)) |candidate| {
            if (candidate.handle == handle or candidate.isPublic()) {
                return candidate;
            }
        }
    }
    return null;
}

pub fn lookupLabel(handle: *const DocumentStore.Handle, symbol: []const u8, source_index: usize) error{OutOfMemory}!?DeclWithHandle {
    const scope_decls = handle.document_scope.scopes.items(.decls);

    var scope_iterator = iterateEnclosingScopes(handle.document_scope, source_index);
    while (scope_iterator.next()) |scope_index| {
        const candidate = scope_decls[scope_index].getEntry(symbol) orelse continue;

        switch (candidate.value_ptr.*) {
            .label_decl => {},
            else => continue,
        }
        return DeclWithHandle{
            .decl = candidate.value_ptr,
            .handle = handle,
        };
    }
    return null;
}

pub fn lookupSymbolGlobal(store: *DocumentStore, arena: *std.heap.ArenaAllocator, handle: *const DocumentStore.Handle, symbol: []const u8, source_index: usize) error{OutOfMemory}!?DeclWithHandle {
    const innermost_scope_idx = innermostBlockScopeIndex(handle.*, source_index);

    const scope_locs = handle.document_scope.scopes.items(.loc);
    const scope_decls = handle.document_scope.scopes.items(.decls);
    const scope_uses = handle.document_scope.scopes.items(.uses);

    var curr = innermost_scope_idx;
    while (curr >= 0) : (curr -= 1) {
        const scope_loc = scope_locs[curr];
        if (source_index >= scope_loc.start and source_index <= scope_loc.end) blk: {
            if (scope_decls[curr].getEntry(symbol)) |candidate| {
                switch (candidate.value_ptr.*) {
                    .ast_node => |node| {
                        if (handle.tree.nodes.items(.tag)[node].isContainerField()) break :blk;
                    },
                    .label_decl => break :blk,
                    else => {},
                }
                return DeclWithHandle{
                    .decl = candidate.value_ptr,
                    .handle = handle,
                };
            }
            if (try resolveUse(store, arena, scope_uses[curr].items, symbol, handle)) |result| return result;
        }
        if (curr == 0) break;
    }
    return null;
}

pub fn lookupSymbolContainer(
    store: *DocumentStore,
    arena: *std.heap.ArenaAllocator,
    container_handle: NodeWithHandle,
    symbol: []const u8,
    /// If true, we are looking up the symbol like we are accessing through a field access
    /// of an instance of the type, otherwise as a field access of the type value itself.
    instance_access: bool,
) error{OutOfMemory}!?DeclWithHandle {
    const container = container_handle.node;
    const handle = container_handle.handle;
    const tree = handle.tree;
    const node_tags = tree.nodes.items(.tag);
    const token_tags = tree.tokens.items(.tag);
    const main_token = tree.nodes.items(.main_token)[container];

    const is_enum = token_tags[main_token] == .keyword_enum;
    const scope_decls = handle.document_scope.scopes.items(.decls);
    const scope_uses = handle.document_scope.scopes.items(.uses);

    if (findContainerScopeIndex(container_handle)) |container_scope_index| {
        if (scope_decls[container_scope_index].getEntry(symbol)) |candidate| {
            switch (candidate.value_ptr.*) {
                .ast_node => |node| {
                    if (node_tags[node].isContainerField()) {
                        if (!instance_access and !is_enum) return null;
                        if (instance_access and is_enum) return null;
                    }
                },
                .label_decl => unreachable,
                else => {},
            }
            return DeclWithHandle{ .decl = candidate.value_ptr, .handle = handle };
        }

        if (try resolveUse(store, arena, scope_uses[container_scope_index].items, symbol, handle)) |result| return result;
    }

    return null;
}

const CompletionContext = struct {
    pub fn hash(self: @This(), item: types.CompletionItem) u32 {
        _ = self;
        return @truncate(u32, std.hash.Wyhash.hash(0, item.label));
    }

    pub fn eql(self: @This(), a: types.CompletionItem, b: types.CompletionItem, b_index: usize) bool {
        _ = self;
        _ = b_index;
        return std.mem.eql(u8, a.label, b.label);
    }
};

pub const CompletionSet = std.ArrayHashMapUnmanaged(
    types.CompletionItem,
    void,
    CompletionContext,
    false,
);
comptime {
    std.debug.assert(@sizeOf(types.CompletionItem) == @sizeOf(CompletionSet.Data));
}

pub const DocumentScope = struct {
    scopes: std.MultiArrayList(Scope),
    error_completions: CompletionSet,
    enum_completions: CompletionSet,

    pub fn deinit(self: *DocumentScope, allocator: std.mem.Allocator) void {
        var i: usize = 0;
        while (i < self.scopes.len) : (i += 1) {
            self.scopes.items(.decls)[i].deinit(allocator);
            self.scopes.items(.tests)[i].deinit(allocator);
            self.scopes.items(.uses)[i].deinit(allocator);
        }
        self.scopes.deinit(allocator);

        for (self.error_completions.entries.items(.key)) |item| {
            if (item.detail) |detail| allocator.free(detail);
            switch (item.documentation orelse continue) {
                .string => |str| allocator.free(str),
                .MarkupContent => |content| allocator.free(content.value),
            }
        }
        self.error_completions.deinit(allocator);
        for (self.enum_completions.entries.items(.key)) |item| {
            if (item.detail) |detail| allocator.free(detail);
            switch (item.documentation orelse continue) {
                .string => |str| allocator.free(str),
                .MarkupContent => |content| allocator.free(content.value),
            }
        }
        self.enum_completions.deinit(allocator);
    }
};

pub const Scope = struct {
    pub const Data = union(enum) {
        container: Ast.Node.Index, // .tag is ContainerDecl or Root or ErrorSetDecl
        function: Ast.Node.Index, // .tag is FnProto
        block: Ast.Node.Index, // .tag is Block
        other,

        pub fn toNodeIndex(self: Data) ?Ast.Node.Index {
            return switch (self) {
                .container, .function, .block => |idx| idx,
                else => null,
            };
        }
    };

    loc: offsets.Loc,
    decls: std.StringHashMapUnmanaged(Declaration) = .{},
    tests: std.ArrayListUnmanaged(Ast.Node.Index) = .{},
    uses: std.ArrayListUnmanaged(Ast.Node.Index) = .{},
    data: Data,
};

pub fn makeDocumentScope(allocator: std.mem.Allocator, tree: Ast) !DocumentScope {
    var document_scope = DocumentScope{
        .scopes = .{},
        .error_completions = .{},
        .enum_completions = .{},
    };
    errdefer document_scope.deinit(allocator);

    // pass root node index ('0')
    had_root = false;
    try makeScopeInternal(allocator, .{
        .scopes = &document_scope.scopes,
        .errors = &document_scope.error_completions,
        .enums = &document_scope.enum_completions,
        .tree = tree,
    }, 0);

    return document_scope;
}

const ScopeContext = struct {
    scopes: *std.MultiArrayList(Scope),
    enums: *CompletionSet,
    errors: *CompletionSet,
    tree: Ast,
};

fn makeInnerScope(allocator: std.mem.Allocator, context: ScopeContext, node_idx: Ast.Node.Index) error{OutOfMemory}!void {
    const scopes = context.scopes;
    const tree = context.tree;
    const tags = tree.nodes.items(.tag);

    try scopes.append(allocator, .{
        .loc = offsets.nodeToLoc(tree, node_idx),
        .data = .{ .container = node_idx },
    });
    const scope_index = scopes.len - 1;

<<<<<<< HEAD
=======
    if (node_tag == .error_set_decl) {
        // All identifiers in main_token..data.lhs are error fields.
        var i = main_tokens[node_idx];
        while (i < data[node_idx].rhs) : (i += 1) {
            if (token_tags[i] == .identifier) {
                const name = offsets.tokenToSlice(tree, i);
                if (try scopes.items(.decls)[scope_index].fetchPut(allocator, name, .{ .error_token = i })) |_| {
                    // TODO Record a redefinition error.
                }
                const gop = try context.errors.getOrPut(allocator, .{
                    .label = name,
                    .kind = .Constant,
                    //.detail =
                    .insertText = name,
                    .insertTextFormat = .PlainText,
                });
                if (!gop.found_existing) {
                    gop.key_ptr.detail = try std.fmt.allocPrint(allocator, "error.{s}", .{name});
                }
            }
        }
    }

>>>>>>> d2586f79
    var buf: [2]Ast.Node.Index = undefined;
    const container_decl = tree.fullContainerDecl(&buf, node_idx).?;
    for (container_decl.ast.members) |decl| {
        if (tags[decl] == .@"usingnamespace") {
            try scopes.items(.uses)[scope_index].append(allocator, decl);
            continue;
        }

        try makeScopeInternal(allocator, context, decl);
        const name = getDeclName(tree, decl) orelse continue;

        if (tags[decl] == .test_decl) {
            try scopes.items(.tests)[scope_index].append(allocator, decl);
            continue;
        }
        if (try scopes.items(.decls)[scope_index].fetchPut(allocator, name, .{ .ast_node = decl })) |existing| {
            _ = existing;
            // TODO Record a redefinition error.
        }

        if (container_decl.ast.enum_token != null) {
            if (std.mem.eql(u8, name, "_")) return;
            const Documentation = @TypeOf(@as(types.CompletionItem, undefined).documentation);

            var doc: Documentation = if (try getDocComments(allocator, tree, decl, .markdown)) |docs| .{ .MarkupContent = types.MarkupContent{ .kind = .markdown, .value = docs } } else null;
            var gop_res = try context.enums.getOrPut(allocator, .{
                .label = name,
                .kind = .Constant,
                .insertText = name,
                .insertTextFormat = .PlainText,
                .documentation = doc,
            });
            if (gop_res.found_existing) {
                if (doc) |d| allocator.free(d.MarkupContent.value);
            }
        }
    }
}

// Whether we have already visited the root node.
var had_root = true;
fn makeScopeInternal(allocator: std.mem.Allocator, context: ScopeContext, node_idx: Ast.Node.Index) error{OutOfMemory}!void {
    const scopes = context.scopes;
    const tree = context.tree;
    const tags = tree.nodes.items(.tag);
    const token_tags = tree.tokens.items(.tag);
    const data = tree.nodes.items(.data);
    const main_tokens = tree.nodes.items(.main_token);
    const node_tag = tags[node_idx];

    if (node_idx == 0) {
        if (had_root)
            return
        else
            had_root = true;
    }

    switch (node_tag) {
        .container_decl,
        .container_decl_trailing,
        .container_decl_arg,
        .container_decl_arg_trailing,
        .container_decl_two,
        .container_decl_two_trailing,
        .tagged_union,
        .tagged_union_trailing,
        .tagged_union_two,
        .tagged_union_two_trailing,
        .tagged_union_enum_tag,
        .tagged_union_enum_tag_trailing,
        .root,
        => {
            try makeInnerScope(allocator, context, node_idx);
        },
        .error_set_decl => {
            var scope = try scopes.addOne(allocator);
            scope.* = .{
                .loc = offsets.nodeToLoc(tree, node_idx),
                .data = .{ .container = node_idx },
            };
            const scope_idx = scopes.items.len - 1;

            // All identifiers in main_token..data.lhs are error fields.
            var i = main_tokens[node_idx];
            while (i < data[node_idx].rhs) : (i += 1) {
                if (token_tags[i] == .identifier) {
                    const name = offsets.tokenToSlice(tree, i);
                    if (try scopes.items[scope_idx].decls.fetchPut(allocator, name, .{ .error_token = i })) |_| {
                        // TODO Record a redefinition error.
                    }
                    const gop = try context.errors.getOrPut(allocator, .{
                        .label = name,
                        .kind = .Constant,
                        //.detail =
                        .insertText = name,
                        .insertTextFormat = .PlainText,
                    });
                    if (!gop.found_existing) {
                        gop.key_ptr.detail = try std.fmt.allocPrint(allocator, "error.{s}", .{name});
                    }
                }
            }
        },
        .array_type_sentinel => {
            // TODO: ???
            return;
        },
        .fn_proto,
        .fn_proto_one,
        .fn_proto_simple,
        .fn_proto_multi,
        .fn_decl,
        => |fn_tag| {
            var buf: [1]Ast.Node.Index = undefined;
            const func = tree.fullFnProto(&buf, node_idx).?;

            try scopes.append(allocator, .{
                .loc = offsets.nodeToLoc(tree, node_idx),
                .data = .{ .function = node_idx },
            });
            const scope_index = scopes.len - 1;

            var it = func.iterate(&tree);
            while (ast.nextFnParam(&it)) |param| {
                // Add parameter decls
                if (param.name_token) |name_token| {
                    if (try scopes.items(.decls)[scope_index].fetchPut(
                        allocator,
                        tree.tokenSlice(name_token),
                        .{ .param_payload = .{ .param = param, .func = node_idx } },
                    )) |existing| {
                        _ = existing;
                        // TODO record a redefinition error
                    }
                }
                // Visit parameter types to pick up any error sets and enum
                //   completions
                try makeScopeInternal(allocator, context, param.type_expr);
            }

            if (fn_tag == .fn_decl) blk: {
                if (data[node_idx].lhs == 0) break :blk;
                const return_type_node = data[data[node_idx].lhs].rhs;

                // Visit the return type
                try makeScopeInternal(allocator, context, return_type_node);
            }

            // Visit the function body
            try makeScopeInternal(allocator, context, data[node_idx].rhs);
        },
        .test_decl => {
            return try makeScopeInternal(allocator, context, data[node_idx].rhs);
        },
        .block,
        .block_semicolon,
        .block_two,
        .block_two_semicolon,
        => {
            const first_token = tree.firstToken(node_idx);
            const last_token = ast.lastToken(tree, node_idx);

            // if labeled block
            if (token_tags[first_token] == .identifier) {
                try scopes.append(allocator, .{
                    .loc = .{
                        .start = offsets.tokenToIndex(tree, main_tokens[node_idx]),
                        .end = offsets.tokenToLoc(tree, last_token).start,
                    },
                    .data = .other,
                });
                const scope_index = scopes.len - 1;
                try scopes.items(.decls)[scope_index].putNoClobber(allocator, tree.tokenSlice(first_token), .{ .label_decl = .{
                    .label = first_token,
                    .block = node_idx,
                } });
            }

            try scopes.append(allocator, .{
                .loc = offsets.nodeToLoc(tree, node_idx),
                .data = .{ .container = node_idx },
            });
            const scope_index = scopes.len - 1;

            var buffer: [2]Ast.Node.Index = undefined;
            const statements = ast.blockStatements(tree, node_idx, &buffer).?;

            for (statements) |idx| {
                if (tags[idx] == .@"usingnamespace") {
                    try scopes.items(.uses)[scope_index].append(allocator, idx);
                    continue;
                }

                try makeScopeInternal(allocator, context, idx);
                if (tree.fullVarDecl(idx)) |var_decl| {
                    const name = tree.tokenSlice(var_decl.ast.mut_token + 1);
                    if (try scopes.items(.decls)[scope_index].fetchPut(allocator, name, .{ .ast_node = idx })) |existing| {
                        _ = existing;
                        // TODO record a redefinition error.
                    }
                }
            }

            return;
        },
        .@"if",
        .if_simple,
        => {
            const if_node = ast.fullIf(tree, node_idx).?;

            if (if_node.payload_token) |payload| {
                try scopes.append(allocator, .{
                    .loc = .{
                        .start = offsets.tokenToIndex(tree, payload),
                        .end = offsets.tokenToLoc(tree, ast.lastToken(tree, if_node.ast.then_expr)).end,
                    },
                    .data = .other,
                });
                const scope_index = scopes.len - 1;

                const name_token = payload + @boolToInt(token_tags[payload] == .asterisk);
                std.debug.assert(token_tags[name_token] == .identifier);

                const name = tree.tokenSlice(name_token);
                try scopes.items(.decls)[scope_index].putNoClobber(allocator, name, .{
                    .pointer_payload = .{
                        .name = name_token,
                        .condition = if_node.ast.cond_expr,
                    },
                });
            }

            try makeScopeInternal(allocator, context, if_node.ast.then_expr);

            if (if_node.ast.else_expr != 0) {
                if (if_node.error_token) |err_token| {
                    std.debug.assert(token_tags[err_token] == .identifier);
                    try scopes.append(allocator, .{
                        .loc = .{
                            .start = offsets.tokenToIndex(tree, err_token),
                            .end = offsets.tokenToLoc(tree, ast.lastToken(tree, if_node.ast.else_expr)).end,
                        },
                        .data = .other,
                    });
                    const scope_index = scopes.len - 1;

                    const name = tree.tokenSlice(err_token);
                    try scopes.items(.decls)[scope_index].putNoClobber(allocator, name, .{ .ast_node = if_node.ast.else_expr });
                }
                try makeScopeInternal(allocator, context, if_node.ast.else_expr);
            }
        },
        .@"catch" => {
            try makeScopeInternal(allocator, context, data[node_idx].lhs);

            const catch_token = main_tokens[node_idx];
            const catch_expr = data[node_idx].rhs;

            try scopes.append(allocator, .{
                .loc = .{
                    .start = offsets.tokenToIndex(tree, tree.firstToken(catch_expr)),
                    .end = offsets.tokenToLoc(tree, ast.lastToken(tree, catch_expr)).end,
                },
                .data = .other,
            });
            const scope_index = scopes.len - 1;

            if (token_tags.len > catch_token + 2 and
                token_tags[catch_token + 1] == .pipe and
                token_tags[catch_token + 2] == .identifier)
            {
                const name = tree.tokenSlice(catch_token + 2);
                try scopes.items(.decls)[scope_index].putNoClobber(allocator, name, .{ .ast_node = catch_expr });
            }
            try makeScopeInternal(allocator, context, catch_expr);
        },
        .@"while",
        .while_simple,
        .while_cont,
        .@"for",
        .for_simple,
        => {
            const while_node = ast.fullWhile(tree, node_idx).?;
            const is_for = node_tag == .@"for" or node_tag == .for_simple;

            if (while_node.label_token) |label| {
                std.debug.assert(token_tags[label] == .identifier);
                try scopes.append(allocator, .{
                    .loc = .{
                        .start = offsets.tokenToIndex(tree, while_node.ast.while_token),
                        .end = offsets.tokenToLoc(tree, ast.lastToken(tree, node_idx)).end,
                    },
                    .data = .other,
                });
                const scope_index = scopes.len - 1;

                try scopes.items(.decls)[scope_index].putNoClobber(allocator, tree.tokenSlice(label), .{ .label_decl = .{
                    .label = label,
                    .block = while_node.ast.then_expr,
                } });
            }

            if (while_node.payload_token) |payload| {
                try scopes.append(allocator, .{
                    .loc = .{
                        .start = offsets.tokenToIndex(tree, payload),
                        .end = offsets.tokenToLoc(tree, ast.lastToken(tree, while_node.ast.then_expr)).end,
                    },
                    .data = .other,
                });
                const scope_index = scopes.len - 1;

                const name_token = payload + @boolToInt(token_tags[payload] == .asterisk);
                std.debug.assert(token_tags[name_token] == .identifier);

                const name = tree.tokenSlice(name_token);
                try scopes.items(.decls)[scope_index].putNoClobber(allocator, name, if (is_for) .{
                    .array_payload = .{
                        .identifier = name_token,
                        .array_expr = while_node.ast.cond_expr,
                    },
                } else .{
                    .pointer_payload = .{
                        .name = name_token,
                        .condition = while_node.ast.cond_expr,
                    },
                });

                // for loop with index as well
                if (token_tags[name_token + 1] == .comma) {
                    const index_token = name_token + 2;
                    std.debug.assert(token_tags[index_token] == .identifier);
                    if (try scopes.items(.decls)[scope_index].fetchPut(
                        allocator,
                        tree.tokenSlice(index_token),
                        .{ .array_index = index_token },
                    )) |existing| {
                        _ = existing;
                        // TODO Record a redefinition error
                    }
                }
            }
            try makeScopeInternal(allocator, context, while_node.ast.then_expr);

            if (while_node.ast.else_expr != 0) {
                if (while_node.error_token) |err_token| {
                    std.debug.assert(token_tags[err_token] == .identifier);
                    try scopes.append(allocator, .{
                        .loc = .{
                            .start = offsets.tokenToIndex(tree, err_token),
                            .end = offsets.tokenToLoc(tree, ast.lastToken(tree, while_node.ast.else_expr)).end,
                        },
                        .data = .other,
                    });
                    const scope_index = scopes.len - 1;

                    const name = tree.tokenSlice(err_token);
                    try scopes.items(.decls)[scope_index].putNoClobber(allocator, name, .{ .ast_node = while_node.ast.else_expr });
                }
                try makeScopeInternal(allocator, context, while_node.ast.else_expr);
            }
        },
        .@"switch",
        .switch_comma,
        => {
            const cond = data[node_idx].lhs;
            const extra = tree.extraData(data[node_idx].rhs, Ast.Node.SubRange);
            const cases = tree.extra_data[extra.start..extra.end];

            for (cases) |case| {
                const switch_case: Ast.full.SwitchCase = tree.fullSwitchCase(case).?;

                if (switch_case.payload_token) |payload| {
                    try scopes.append(allocator, .{
                        .loc = .{
                            .start = offsets.tokenToIndex(tree, payload),
                            .end = offsets.tokenToLoc(tree, ast.lastToken(tree, switch_case.ast.target_expr)).end,
                        },
                        .data = .other,
                    });
                    const scope_index = scopes.len - 1;

                    // if payload is *name than get next token
                    const name_token = payload + @boolToInt(token_tags[payload] == .asterisk);
                    const name = tree.tokenSlice(name_token);

                    try scopes.items(.decls)[scope_index].putNoClobber(allocator, name, .{
                        .switch_payload = .{
                            .node = name_token,
                            .switch_expr = cond,
                            .items = switch_case.ast.values,
                        },
                    });
                }

                try makeScopeInternal(allocator, context, switch_case.ast.target_expr);
            }
        },
        .switch_case,
        .switch_case_inline,
        .switch_case_one,
        .switch_case_inline_one,
        .switch_range,
        => {
            return;
        },
        .global_var_decl,
        .local_var_decl,
        .aligned_var_decl,
        .simple_var_decl,
        => {
            const var_decl = tree.fullVarDecl(node_idx).?;
            if (var_decl.ast.type_node != 0) {
                try makeScopeInternal(allocator, context, var_decl.ast.type_node);
            }

            if (var_decl.ast.init_node != 0) {
                try makeScopeInternal(allocator, context, var_decl.ast.init_node);
            }
        },
        .call,
        .call_comma,
        .call_one,
        .call_one_comma,
        .async_call,
        .async_call_comma,
        .async_call_one,
        .async_call_one_comma,
        => {
            var buf: [1]Ast.Node.Index = undefined;
            const call = tree.fullCall(&buf, node_idx).?;

            try makeScopeInternal(allocator, context, call.ast.fn_expr);
            for (call.ast.params) |param|
                try makeScopeInternal(allocator, context, param);
        },
        .struct_init,
        .struct_init_comma,
        .struct_init_dot,
        .struct_init_dot_comma,
        .struct_init_dot_two,
        .struct_init_dot_two_comma,
        .struct_init_one,
        .struct_init_one_comma,
        => {
            var buf: [2]Ast.Node.Index = undefined;
            const struct_init: Ast.full.StructInit = tree.fullStructInit(&buf, node_idx).?;

            if (struct_init.ast.type_expr != 0)
                try makeScopeInternal(allocator, context, struct_init.ast.type_expr);

            for (struct_init.ast.fields) |field| {
                try makeScopeInternal(allocator, context, field);
            }
        },
        .array_init,
        .array_init_comma,
        .array_init_dot,
        .array_init_dot_comma,
        .array_init_dot_two,
        .array_init_dot_two_comma,
        .array_init_one,
        .array_init_one_comma,
        => {
            var buf: [2]Ast.Node.Index = undefined;
            const array_init: Ast.full.ArrayInit = tree.fullArrayInit(&buf, node_idx).?;

            if (array_init.ast.type_expr != 0)
                try makeScopeInternal(allocator, context, array_init.ast.type_expr);
            for (array_init.ast.elements) |elem| {
                try makeScopeInternal(allocator, context, elem);
            }
        },
        .container_field,
        .container_field_align,
        .container_field_init,
        => {
            const field = tree.fullContainerField(node_idx).?;

            try makeScopeInternal(allocator, context, field.ast.type_expr);
            try makeScopeInternal(allocator, context, field.ast.align_expr);
            try makeScopeInternal(allocator, context, field.ast.value_expr);
        },
        .builtin_call,
        .builtin_call_comma,
        .builtin_call_two,
        .builtin_call_two_comma,
        => {
            var buffer: [2]Ast.Node.Index = undefined;
            const params = ast.builtinCallParams(tree, node_idx, &buffer).?;

            for (params) |param| {
                try makeScopeInternal(allocator, context, param);
            }
        },
        .ptr_type,
        .ptr_type_aligned,
        .ptr_type_bit_range,
        .ptr_type_sentinel,
        => {
            const ptr_type: Ast.full.PtrType = ast.fullPtrType(tree, node_idx).?;

            try makeScopeInternal(allocator, context, ptr_type.ast.sentinel);
            try makeScopeInternal(allocator, context, ptr_type.ast.align_node);
            try makeScopeInternal(allocator, context, ptr_type.ast.child_type);
        },
        .slice,
        .slice_open,
        .slice_sentinel,
        => {
            const slice: Ast.full.Slice = tree.fullSlice(node_idx).?;

            try makeScopeInternal(allocator, context, slice.ast.sliced);
            try makeScopeInternal(allocator, context, slice.ast.start);
            try makeScopeInternal(allocator, context, slice.ast.end);
            try makeScopeInternal(allocator, context, slice.ast.sentinel);
        },
        .@"errdefer" => {
            const expr = data[node_idx].rhs;
            if (data[node_idx].lhs != 0) {
                const payload_token = data[node_idx].lhs;
                try scopes.append(allocator, .{
                    .loc = .{
                        .start = offsets.tokenToIndex(tree, payload_token),
                        .end = offsets.tokenToLoc(tree, ast.lastToken(tree, expr)).end,
                    },
                    .data = .other,
                });
                const scope_index = scopes.len - 1;

                const name = tree.tokenSlice(payload_token);
                try scopes.items(.decls)[scope_index].putNoClobber(allocator, name, .{ .ast_node = expr });
            }

            try makeScopeInternal(allocator, context, expr);
        },

        .@"asm",
        .asm_simple,
        .asm_output,
        .asm_input,
        .error_value,
        .multiline_string_literal,
        .string_literal,
        .enum_literal,
        .identifier,
        .anyframe_type,
        .anyframe_literal,
        .char_literal,
        .number_literal,
        .unreachable_literal,
        .@"continue",
        => {},
        .@"break", .@"defer" => {
            try makeScopeInternal(allocator, context, data[node_idx].rhs);
        },

        .@"return",
        .@"resume",
        .field_access,
        .@"suspend",
        .deref,
        .@"try",
        .@"await",
        .optional_type,
        .@"comptime",
        .@"nosuspend",
        .bool_not,
        .negation,
        .bit_not,
        .negation_wrap,
        .address_of,
        .grouped_expression,
        .unwrap_optional,
        .@"usingnamespace",
        => {
            try makeScopeInternal(allocator, context, data[node_idx].lhs);
        },

        .equal_equal,
        .bang_equal,
        .less_than,
        .greater_than,
        .less_or_equal,
        .greater_or_equal,
        .assign_mul,
        .assign_div,
        .assign_mod,
        .assign_add,
        .assign_sub,
        .assign_shl,
        .assign_shr,
        .assign_bit_and,
        .assign_bit_xor,
        .assign_bit_or,
        .assign_mul_wrap,
        .assign_add_wrap,
        .assign_sub_wrap,
        .assign_mul_sat,
        .assign_add_sat,
        .assign_sub_sat,
        .assign_shl_sat,
        .assign,
        .merge_error_sets,
        .mul,
        .div,
        .mod,
        .array_mult,
        .mul_wrap,
        .mul_sat,
        .add,
        .sub,
        .array_cat,
        .add_wrap,
        .sub_wrap,
        .add_sat,
        .sub_sat,
        .shl,
        .shl_sat,
        .shr,
        .bit_and,
        .bit_xor,
        .bit_or,
        .@"orelse",
        .bool_and,
        .bool_or,
        .array_type,
        .array_access,
        .error_union,
        => {
            try makeScopeInternal(allocator, context, data[node_idx].lhs);
            try makeScopeInternal(allocator, context, data[node_idx].rhs);
        },
    }
}<|MERGE_RESOLUTION|>--- conflicted
+++ resolved
@@ -2086,25 +2086,6 @@
                 if (!switch_expr_type.isUnionType())
                     return null;
 
-<<<<<<< HEAD
-                if (node_tags[pay.items[0]] == .enum_literal) {
-                    const scope = findContainerScope(.{ .node = switch_expr_type.type.data.other, .handle = switch_expr_type.handle }) orelse return null;
-                    if (scope.decls.getEntry(tree.tokenSlice(main_tokens[pay.items[0]]))) |candidate| {
-                        switch (candidate.value_ptr.*) {
-                            .ast_node => |node| {
-                                if (switch_expr_type.handle.tree.fullContainerField(node)) |container_field| {
-                                    if (container_field.ast.type_expr != 0) {
-                                        return ((try resolveTypeOfNodeInternal(
-                                            store,
-                                            arena,
-                                            .{ .node = container_field.ast.type_expr, .handle = switch_expr_type.handle },
-                                            bound_type_params,
-                                        )) orelse return null).instanceTypeVal();
-                                    }
-                                }
-                            },
-                            else => {},
-=======
                 if (node_tags[pay.items[0]] != .enum_literal) return null;
 
                 const scope_index = findContainerScopeIndex(.{ .node = switch_expr_type.type.data.other, .handle = switch_expr_type.handle }) orelse return null;
@@ -2114,7 +2095,7 @@
 
                 switch (candidate.value_ptr.*) {
                     .ast_node => |node| {
-                        if (ast.containerField(switch_expr_type.handle.tree, node)) |container_field| {
+                        if (switch_expr_type.handle.tree.fullContainerField(node)) |container_field| {
                             if (container_field.ast.type_expr != 0) {
                                 return ((try resolveTypeOfNodeInternal(
                                     store,
@@ -2123,7 +2104,6 @@
                                     bound_type_params,
                                 )) orelse return null).instanceTypeVal();
                             }
->>>>>>> d2586f79
                         }
                     },
                     else => {},
@@ -2600,8 +2580,6 @@
     });
     const scope_index = scopes.len - 1;
 
-<<<<<<< HEAD
-=======
     if (node_tag == .error_set_decl) {
         // All identifiers in main_token..data.lhs are error fields.
         var i = main_tokens[node_idx];
@@ -2625,7 +2603,6 @@
         }
     }
 
->>>>>>> d2586f79
     var buf: [2]Ast.Node.Index = undefined;
     const container_decl = tree.fullContainerDecl(&buf, node_idx).?;
     for (container_decl.ast.members) |decl| {
