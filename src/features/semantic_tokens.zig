//! Implementation of [`textDocument/semanticTokens/*`](https://microsoft.github.io/language-server-protocol/specifications/lsp/3.17/specification/#textDocument_semanticTokens)

const std = @import("std");
const Ast = std.zig.Ast;

const offsets = @import("../offsets.zig");
const DocumentStore = @import("../DocumentStore.zig");
const Analyser = @import("../analysis.zig");
const ast = @import("../ast.zig");
const types = @import("lsp").types;

pub const TokenType = enum(u32) {
    namespace,
    type,
    class,
    @"enum",
    interface,
    @"struct",
    typeParameter,
    parameter,
    variable,
    property,
    enumMember,
    event,
    function,
    method,
    macro,
    keyword,
    modifier,
    comment,
    string,
    escapeSequence,
    number,
    regexp,
    operator,
    decorator,
    /// non standard token type
    errorTag,
    /// non standard token type
    builtin,
    /// non standard token type
    label,
    /// non standard token type
    keywordLiteral,
};

pub const TokenModifiers = packed struct(u16) {
    declaration: bool = false,
    definition: bool = false,
    readonly: bool = false,
    static: bool = false,
    deprecated: bool = false,
    abstract: bool = false,
    @"async": bool = false,
    modification: bool = false,
    documentation: bool = false,
    defaultLibrary: bool = false,
    // non standard token modifiers
    generic: bool = false,
<<<<<<< HEAD
    _: u5 = 0,

    pub fn format(
        modifiers: TokenModifiers,
        comptime fmt: []const u8,
        options: std.fmt.FormatOptions,
        writer: anytype,
    ) !void {
        if (fmt.len != 0) std.fmt.invalidFmtError(fmt, modifiers);
        _ = options;

        try writer.writeAll(".{");
        var i: usize = 0;
        inline for (std.meta.fields(TokenModifiers)) |field| {
            if ((comptime !std.mem.eql(u8, field.name, "_")) and @field(modifiers, field.name)) {
                if (i == 0) {
                    try writer.writeAll(" .");
                } else {
                    try writer.writeAll(", .");
                }
                try writer.writeAll(field.name);
                try writer.writeAll(" = true");
                i += 1;
            }
        }
        try writer.writeAll(" }");
    }
=======
    mutable: bool = false,
    _: u4 = 0,
>>>>>>> e81b740d
};

const Builder = struct {
    arena: std.mem.Allocator,
    analyser: *Analyser,
    handle: *DocumentStore.Handle,
    previous_source_index: usize = 0,
    source_index: usize = 0,
    token_buffer: std.ArrayListUnmanaged(u32) = .empty,
    encoding: offsets.Encoding,
    limited: bool,
    overlappingTokenSupport: bool,

    fn add(self: *Builder, token: Ast.TokenIndex, token_type: TokenType, token_modifiers: TokenModifiers) error{OutOfMemory}!void {
        const tree = self.handle.tree;

        try self.handleComments(self.previous_source_index, tree.tokenStart(token));
        try self.addDirect(token_type, token_modifiers, offsets.tokenToLoc(tree, token));
    }

    fn finish(self: *Builder) error{OutOfMemory}!types.SemanticTokens {
        try self.handleComments(self.previous_source_index, self.handle.tree.source.len);
        return .{ .data = try self.token_buffer.toOwnedSlice(self.arena) };
    }

    /// Highlight normal comments and doc comments.
    fn handleComments(self: *Builder, from: usize, to: usize) error{OutOfMemory}!void {
        if (from >= to) return;

        const source = self.handle.tree.source;

        var i: usize = from;
        while (i < to) : (i += 1) {
            // Skip multi-line string literals
            if (source[i] == '\\' and source[i + 1] == '\\') {
                while (i < to and source[i] != '\n') : (i += 1) {}
                continue;
            }
            // Skip normal string literals
            if (source[i] == '"') {
                i += 1;
                while (i < to and
                    source[i] != '\n' and
                    !(source[i] == '"' and source[i - 1] != '\\')) : (i += 1)
                {}
                continue;
            }
            // Skip char literals
            if (source[i] == '\'') {
                i += 1;
                while (i < to and
                    source[i] != '\n' and
                    !(source[i] == '\'' and source[i - 1] != '\\')) : (i += 1)
                {}
                continue;
            }

            if (source[i] != '/' or source[i + 1] != '/')
                continue;

            const comment_start = i;
            var mods = TokenModifiers{};
            if (i + 2 < to and (source[i + 2] == '!' or source[i + 2] == '/'))
                mods.documentation = true;

            while (i < to and source[i] != '\n') : (i += 1) {}

            try self.addDirect(.comment, mods, .{ .start = comment_start, .end = i });
        }
    }

    fn addDirect(self: *Builder, token_type: TokenType, token_modifiers: TokenModifiers, loc: offsets.Loc) error{OutOfMemory}!void {
        std.debug.assert(loc.start <= loc.end);
        std.debug.assert(self.previous_source_index <= self.source_index);
        if (loc.start < self.previous_source_index) return;
        if (!self.overlappingTokenSupport and loc.start < self.source_index) return;
        switch (token_type) {
            .namespace,
            .type,
            .class,
            .@"enum",
            .interface,
            .@"struct",
            .typeParameter,
            .parameter,
            .variable,
            .property,
            .enumMember,
            .event,
            .function,
            .method,
            .macro,
            .modifier,
            .regexp,
            .decorator,
            .errorTag,
            => {},

            .keyword,
            .comment,
            .string,
            .escapeSequence,
            .number,
            .operator,
            .builtin,
            .label,
            .keywordLiteral,
            => if (self.limited) return,
        }

        const source = self.handle.tree.source;
        const delta_text = source[self.previous_source_index..loc.start];
        const delta = offsets.indexToPosition(delta_text, delta_text.len, self.encoding);
        const length = offsets.locLength(source, loc, self.encoding);

        // assert that the `@intCast(length)` below is safe
        comptime std.debug.assert(DocumentStore.max_document_size == std.math.maxInt(u32));

        try self.token_buffer.appendSlice(self.arena, &.{
            delta.line,
            delta.character,
            @intCast(length),
            @intFromEnum(token_type),
            @as(u16, @bitCast(token_modifiers)),
        });
        self.previous_source_index = loc.start;
        self.source_index = loc.end;
    }
};

fn writeToken(builder: *Builder, token_idx: ?Ast.TokenIndex, tok_type: TokenType) !void {
    return try writeTokenMod(builder, token_idx, tok_type, .{});
}

fn writeTokenMod(builder: *Builder, token_idx: ?Ast.TokenIndex, tok_type: TokenType, tok_mod: TokenModifiers) !void {
    if (token_idx) |ti| {
        try builder.add(ti, tok_type, tok_mod);
    }
}

fn fieldTokenType(
    container_decl: Ast.Node.Index,
    handle: *DocumentStore.Handle,
    is_static_access: bool,
) ?TokenType {
    if (!ast.isContainer(handle.tree, container_decl))
        return null;
    if (handle.tree.nodeTag(container_decl) == .root) return .property;
    if (is_static_access and ast.isTaggedUnion(handle.tree, container_decl))
        return .enumMember;
    const main_token = handle.tree.nodeMainToken(container_decl);
    if (main_token > handle.tree.tokens.len) return null;
    return switch (handle.tree.tokenTag(main_token)) {
        .keyword_struct, .keyword_union => .property,
        .keyword_enum => .enumMember,
        .keyword_error => .errorTag,
        else => null,
    };
}

fn colorIdentifierBasedOnType(
    builder: *Builder,
    type_node: Analyser.Type,
    target_tok: Ast.TokenIndex,
    is_parameter: bool,
    tok_mod: TokenModifiers,
) !void {
    if (type_node.is_type_val) {
        const token_type: TokenType = if (type_node.isNamespace())
            .namespace
        else if (type_node.isStructType())
            .@"struct"
        else if (type_node.isEnumType())
            .@"enum"
        else if (type_node.isUnionType())
            .type // There is no token type for a union type
        else if (type_node.isOpaqueType())
            .type // There is no token type for an opaque
        else if (is_parameter)
            .typeParameter
        else
            .type;

        try writeTokenMod(builder, target_tok, token_type, tok_mod);
    } else if (type_node.isTypeFunc()) {
        try writeTokenMod(builder, target_tok, .type, tok_mod);
    } else if (type_node.isFunc()) {
        var new_tok_mod = tok_mod;
        if (type_node.isGenericFunc()) {
            new_tok_mod.generic = true;
        }

        const has_self_param = try builder.analyser.hasSelfParam(type_node);

        try writeTokenMod(builder, target_tok, if (has_self_param) .method else .function, new_tok_mod);
    } else {
        var new_tok_mod = tok_mod;
        if (type_node.data == .compile_error) {
            new_tok_mod.deprecated = true;
        }
        try writeTokenMod(builder, target_tok, if (is_parameter) .parameter else .variable, new_tok_mod);
    }
}

fn writeNodeTokens(builder: *Builder, node: Ast.Node.Index) error{OutOfMemory}!void {
    const handle = builder.handle;
    const tree = handle.tree;

    const main_token = tree.nodeMainToken(node);

    switch (tree.nodeTag(node)) {
        .root => unreachable,
        .container_field,
        .container_field_align,
        .container_field_init,
        => try writeContainerField(builder, node, .root),
        .@"errdefer" => {
            try writeToken(builder, main_token, .keyword);

            const opt_payload, const rhs = tree.nodeData(node).opt_token_and_node;

            if (opt_payload.unwrap()) |payload| {
                try writeTokenMod(builder, payload, .variable, .{ .declaration = true });
            }

            try writeNodeTokens(builder, rhs);
        },
        .block,
        .block_semicolon,
        .block_two,
        .block_two_semicolon,
        => {
            if (ast.blockLabel(tree, node)) |label_token| {
                try writeTokenMod(builder, label_token, .label, .{ .declaration = true });
            }

            var buffer: [2]Ast.Node.Index = undefined;
            const statements = tree.blockStatements(&buffer, node).?;

            for (statements) |child| {
                try writeNodeTokens(builder, child);
            }
        },
        .global_var_decl,
        .local_var_decl,
        .simple_var_decl,
        .aligned_var_decl,
        => {
            const var_decl = tree.fullVarDecl(node).?;
            const resolved_type = try builder.analyser.resolveTypeOfNode(.of(node, handle));
            try writeVarDecl(builder, var_decl, resolved_type);
        },
        .@"usingnamespace" => {
            const first_token = tree.firstToken(node);
            if (tree.tokenTag(first_token) == .keyword_pub) {
                try writeToken(builder, first_token, .keyword);
            }
            try writeToken(builder, main_token, .keyword);
            try writeNodeTokens(builder, tree.nodeData(node).node);
        },
        .container_decl,
        .container_decl_trailing,
        .container_decl_two,
        .container_decl_two_trailing,
        .container_decl_arg,
        .container_decl_arg_trailing,
        .tagged_union,
        .tagged_union_trailing,
        .tagged_union_enum_tag,
        .tagged_union_enum_tag_trailing,
        .tagged_union_two,
        .tagged_union_two_trailing,
        => {
            var buf: [2]Ast.Node.Index = undefined;
            const decl: Ast.full.ContainerDecl = tree.fullContainerDecl(&buf, node).?;

            try writeToken(builder, decl.layout_token, .keyword);
            try writeToken(builder, decl.ast.main_token, .keyword);
            if (decl.ast.enum_token) |enum_token| {
                try writeToken(builder, enum_token, .keyword);
            }
            if (decl.ast.arg.unwrap()) |arg| {
                try writeNodeTokens(builder, arg);
            }

            for (decl.ast.members) |child| {
                if (tree.nodeTag(child).isContainerField()) {
                    try writeContainerField(builder, child, node);
                } else {
                    try writeNodeTokens(builder, child);
                }
            }
        },
        .error_set_decl => {
            try writeToken(builder, main_token, .keyword);

            const lbrace, const rbrace = tree.nodeData(node).token_and_token;
            for (lbrace + 1..rbrace) |tok_i| {
                switch (tree.tokenTag(@intCast(tok_i))) {
                    .doc_comment, .comma => {},
                    .identifier => try writeTokenMod(builder, @intCast(tok_i), .errorTag, .{ .declaration = true }),
                    else => {},
                }
            }
        },
        .error_value => {
            const error_token = tree.nodeMainToken(node);
            try writeToken(builder, error_token, .keyword);
            const name_token = error_token + 2;
            if (name_token < tree.tokens.len and tree.tokenTag(name_token) == .identifier) {
                try writeToken(builder, name_token, .errorTag);
            } else {
                // parser error
            }
        },
        .fn_proto,
        .fn_proto_one,
        .fn_proto_simple,
        .fn_proto_multi,
        .fn_decl,
        => |tag| {
            var buf: [1]Ast.Node.Index = undefined;
            const fn_proto: Ast.full.FnProto = tree.fullFnProto(&buf, node).?;

            try writeToken(builder, fn_proto.visib_token, .keyword);
            try writeToken(builder, fn_proto.extern_export_inline_token, .keyword);
            try writeToken(builder, fn_proto.lib_name, .string);
            try writeToken(builder, fn_proto.ast.fn_token, .keyword);

            const func_ty = Analyser.Type{
                .data = .{ .other = .of(node, handle) }, // this assumes that function types can only be Ast nodes
                .is_type_val = true,
            };

            const func_name_tok_type: TokenType = if (func_ty.isTypeFunc())
                .type
            else if (try builder.analyser.hasSelfParam(func_ty))
                .method
            else
                .function;

            const tok_mod: TokenModifiers = .{
                .declaration = true,
                .generic = func_ty.isGenericFunc(),
            };

            try writeTokenMod(builder, fn_proto.name_token, func_name_tok_type, tok_mod);

            var it = fn_proto.iterate(&tree);
            while (ast.nextFnParam(&it)) |param_decl| {
                try writeToken(builder, param_decl.comptime_noalias, .keyword);

                const token_type: TokenType = if (param_decl.type_expr) |type_expr|
                    if (Analyser.isMetaType(tree, type_expr))
                        .typeParameter
                    else
                        .parameter
                else
                    .parameter;
                try writeTokenMod(builder, param_decl.name_token, token_type, .{ .declaration = true });

                if (param_decl.anytype_ellipsis3) |any_token| {
                    try writeToken(builder, any_token, .type);
                } else try writeNodeTokens(builder, param_decl.type_expr.?);
            }

            if (fn_proto.ast.align_expr.unwrap()) |align_expr| {
                try writeToken(builder, tree.firstToken(align_expr) - 2, .keyword);
                try writeNodeTokens(builder, align_expr);
            }

            if (fn_proto.ast.section_expr.unwrap()) |section_expr| {
                try writeNodeTokens(builder, section_expr);
            }
            if (fn_proto.ast.callconv_expr.unwrap()) |callconv_expr| {
                try writeToken(builder, tree.firstToken(callconv_expr) - 2, .keyword);
            }
            if (fn_proto.ast.callconv_expr.unwrap()) |callconv_expr| {
                try writeNodeTokens(builder, callconv_expr);
            }
            if (fn_proto.ast.return_type.unwrap()) |return_type| {
                try writeNodeTokens(builder, return_type);
            }

            if (tag == .fn_decl) {
                try writeNodeTokens(builder, tree.nodeData(node).node_and_node[1]);
            }
        },
        .anyframe_type => {
            try writeToken(builder, main_token, .keyword);
            try writeNodeTokens(builder, tree.nodeData(node).token_and_node[1]);
        },
        .@"defer" => {
            try writeToken(builder, main_token, .keyword);
            try writeNodeTokens(builder, tree.nodeData(node).node);
        },
        .@"switch",
        .switch_comma,
        => {
            const switch_node = tree.fullSwitch(node).?;
            try writeToken(builder, main_token, .keyword);
            try writeNodeTokens(builder, switch_node.ast.condition);
            for (switch_node.ast.cases) |case_node| {
                try writeNodeTokens(builder, case_node);
            }
        },
        .switch_case_one,
        .switch_case,
        .switch_case_inline_one,
        .switch_case_inline,
        => {
            const switch_case = tree.fullSwitchCase(node).?;
            try writeToken(builder, switch_case.inline_token, .keyword);
            for (switch_case.ast.values) |item_node| try writeNodeTokens(builder, item_node);
            // check it it's 'else'
            if (switch_case.ast.values.len == 0) try writeToken(builder, switch_case.ast.arrow_token - 1, .keyword);
            if (switch_case.payload_token) |payload_token| {
                const actual_payload = payload_token + @intFromBool(tree.tokenTag(payload_token) == .asterisk);
                try writeTokenMod(builder, actual_payload, .variable, .{ .declaration = true });
            }
            try writeNodeTokens(builder, switch_case.ast.target_expr);
        },
        .@"while",
        .while_simple,
        .while_cont,
        => {
            const while_node = ast.fullWhile(tree, node).?;
            try writeTokenMod(builder, while_node.label_token, .label, .{ .declaration = true });
            try writeToken(builder, while_node.inline_token, .keyword);
            try writeToken(builder, while_node.ast.while_token, .keyword);
            try writeNodeTokens(builder, while_node.ast.cond_expr);
            if (while_node.payload_token) |payload| {
                const capture_is_ref = tree.tokenTag(payload) == .asterisk;
                const name_token = payload + @intFromBool(capture_is_ref);
                try writeTokenMod(builder, name_token, .variable, .{ .declaration = true });
            }
            if (while_node.ast.cont_expr.unwrap()) |cont_expr| try writeNodeTokens(builder, cont_expr);
            try writeNodeTokens(builder, while_node.ast.then_expr);

            if (while_node.ast.else_expr.unwrap()) |else_expr| {
                try writeToken(builder, while_node.else_token, .keyword);

                if (while_node.error_token) |err_token| {
                    try writeTokenMod(builder, err_token, .variable, .{ .declaration = true });
                }
                try writeNodeTokens(builder, else_expr);
            }
        },
        .for_simple,
        .@"for",
        => {
            const for_node = ast.fullFor(tree, node).?;
            try writeTokenMod(builder, for_node.label_token, .label, .{ .declaration = true });
            try writeToken(builder, for_node.inline_token, .keyword);
            try writeToken(builder, for_node.ast.for_token, .keyword);

            for (for_node.ast.inputs) |input_node| {
                try writeNodeTokens(builder, input_node);
            }

            var capture_token = for_node.payload_token;
            for (for_node.ast.inputs) |_| {
                if (capture_token >= tree.tokens.len - 1) break;
                const capture_is_ref = tree.tokenTag(capture_token) == .asterisk;
                const name_token = capture_token + @intFromBool(capture_is_ref);
                capture_token = name_token + 2;

                if (tree.tokenTag(name_token) != .identifier) continue;
                try writeTokenMod(builder, name_token, .variable, .{ .declaration = true });
            }
            try writeNodeTokens(builder, for_node.ast.then_expr);

            if (for_node.ast.else_expr.unwrap()) |else_expr| {
                try writeToken(builder, for_node.else_token, .keyword);
                try writeNodeTokens(builder, else_expr);
            }
        },
        .@"if",
        .if_simple,
        => {
            const if_node = ast.fullIf(tree, node).?;

            try writeToken(builder, if_node.ast.if_token, .keyword);
            try writeNodeTokens(builder, if_node.ast.cond_expr);

            if (if_node.payload_token) |payload_token| {
                const capture_is_ref = tree.tokenTag(payload_token) == .asterisk;
                const actual_payload = payload_token + @intFromBool(capture_is_ref);
                try writeTokenMod(builder, actual_payload, .variable, .{ .declaration = true });
            }
            try writeNodeTokens(builder, if_node.ast.then_expr);

            if (if_node.ast.else_expr.unwrap()) |else_expr| {
                try writeToken(builder, if_node.else_token, .keyword);
                if (if_node.error_token) |err_token| {
                    try writeTokenMod(builder, err_token, .variable, .{ .declaration = true });
                }
                try writeNodeTokens(builder, else_expr);
            }
        },
        .array_init,
        .array_init_comma,
        .array_init_one,
        .array_init_one_comma,
        .array_init_dot,
        .array_init_dot_comma,
        .array_init_dot_two,
        .array_init_dot_two_comma,
        => {
            var buf: [2]Ast.Node.Index = undefined;
            const array_init: Ast.full.ArrayInit = tree.fullArrayInit(&buf, node).?;

            if (array_init.ast.type_expr.unwrap()) |type_expr| {
                try writeNodeTokens(builder, type_expr);
            }
            for (array_init.ast.elements) |elem| try writeNodeTokens(builder, elem);
        },
        .struct_init,
        .struct_init_comma,
        .struct_init_dot,
        .struct_init_dot_comma,
        .struct_init_one,
        .struct_init_one_comma,
        .struct_init_dot_two,
        .struct_init_dot_two_comma,
        => {
            var buf: [2]Ast.Node.Index = undefined;
            const struct_init: Ast.full.StructInit = tree.fullStructInit(&buf, node).?;

            var field_token_type: ?TokenType = null;

            if (struct_init.ast.type_expr.unwrap()) |type_expr| {
                try writeNodeTokens(builder, type_expr);

                if (try builder.analyser.resolveTypeOfNode(.of(type_expr, handle))) |struct_type| {
                    switch (struct_type.data) {
                        .container => |scope_handle| {
                            field_token_type = fieldTokenType(scope_handle.toNode(), scope_handle.handle, false);
                        },
                        else => {},
                    }
                }
            }

            for (struct_init.ast.fields) |field_init| {
                const init_token = tree.firstToken(field_init);
                try writeToken(builder, init_token - 3, field_token_type orelse .property); // '.'
                try writeToken(builder, init_token - 2, field_token_type orelse .property); // name
                try writeToken(builder, init_token - 1, .operator); // '='
                try writeNodeTokens(builder, field_init);
            }
        },
        .call,
        .call_comma,
        .async_call,
        .async_call_comma,
        .call_one,
        .call_one_comma,
        .async_call_one,
        .async_call_one_comma,
        => {
            var params: [1]Ast.Node.Index = undefined;
            const call = tree.fullCall(&params, node).?;

            try writeToken(builder, call.async_token, .keyword);
            if (tree.nodeTag(call.ast.fn_expr) == .enum_literal) {
                // TODO actually try to resolve the decl literal
                try writeToken(builder, tree.nodeMainToken(call.ast.fn_expr), .function);
            } else {
                try writeNodeTokens(builder, call.ast.fn_expr);
            }

            for (call.ast.params) |param| try writeNodeTokens(builder, param);
        },
        .slice,
        .slice_open,
        .slice_sentinel,
        => {
            const slice: Ast.full.Slice = tree.fullSlice(node).?;

            try writeNodeTokens(builder, slice.ast.sliced);
            try writeNodeTokens(builder, slice.ast.start);
            if (slice.ast.end.unwrap()) |end| {
                try writeNodeTokens(builder, end);
            }
            if (slice.ast.sentinel.unwrap()) |sentinel| {
                try writeNodeTokens(builder, sentinel);
            }
        },
        .deref => {
            try writeNodeTokens(builder, tree.nodeData(node).node);
            try writeToken(builder, main_token, .operator);
        },
        .unwrap_optional => {
            const lhs, const question_mark_token = tree.nodeData(node).node_and_token;
            try writeNodeTokens(builder, lhs);
            try writeToken(builder, question_mark_token, .operator);
        },
        .grouped_expression => {
            try writeNodeTokens(builder, tree.nodeData(node).node_and_token[0]);
        },
        .@"break", .@"continue" => {
            const opt_target, const opt_rhs = tree.nodeData(node).opt_token_and_opt_node;
            try writeToken(builder, main_token, .keyword);
            if (opt_target.unwrap()) |target| {
                try writeToken(builder, target, .label);
            }
            if (opt_rhs.unwrap()) |rhs| {
                try writeNodeTokens(builder, rhs);
            }
        },
        .@"comptime", .@"nosuspend", .@"suspend" => {
            try writeToken(builder, main_token, .keyword);
            try writeNodeTokens(builder, tree.nodeData(node).node);
        },
        .@"return" => {
            try writeToken(builder, main_token, .keyword);
            if (tree.nodeData(node).opt_node.unwrap()) |lhs| {
                try writeNodeTokens(builder, lhs);
            }
        },
        .number_literal => {
            try writeToken(builder, main_token, .number);
        },
        .enum_literal => {
            try writeToken(builder, main_token, .enumMember);
        },
        .builtin_call,
        .builtin_call_comma,
        .builtin_call_two,
        .builtin_call_two_comma,
        => {
            var buffer: [2]Ast.Node.Index = undefined;
            const params = tree.builtinCallParams(&buffer, node).?;

            try writeToken(builder, main_token, .builtin);
            for (params) |param|
                try writeNodeTokens(builder, param);
        },
        .string_literal,
        .char_literal,
        => {
            try writeToken(builder, main_token, .string);
            if (builder.overlappingTokenSupport) {
                const string_start = tree.tokenStart(main_token);
                const string = offsets.nodeToSlice(tree, node);
                var offset: usize = 0;
                while (offset < string.len) {
                    const slash_index = std.mem.indexOfScalarPos(u8, string, offset, '\\') orelse break;
                    offset = slash_index;
                    _ = std.zig.string_literal.parseEscapeSequence(string, &offset);
                    try builder.addDirect(.escapeSequence, .{}, .{
                        .start = slash_index + string_start,
                        .end = offset + string_start,
                    });
                }
            }
        },
        .multiline_string_literal => {
            const first_token, const last_token = tree.nodeData(node).token_and_token;
            for (first_token..last_token + 1) |cur_tok| {
                try writeToken(builder, @intCast(cur_tok), .string);
            }
        },
        .unreachable_literal => {
            try writeToken(builder, main_token, .keywordLiteral);
        },
        .@"asm",
        .asm_simple,
        => {
            const asm_node: Ast.full.Asm = ast.fullAsm(tree, node).?;

            try writeToken(builder, main_token, .keyword);
            try writeToken(builder, asm_node.volatile_token, .keyword);
            try writeNodeTokens(builder, asm_node.ast.template);

            for (asm_node.outputs) |output_node| {
                try writeToken(builder, tree.nodeMainToken(output_node), .variable);
                try writeToken(builder, tree.nodeMainToken(output_node) + 2, .string);
                const has_arrow = tree.tokenTag(tree.nodeMainToken(output_node) + 4) == .arrow;
                if (has_arrow) {
                    if (tree.nodeData(output_node).opt_node_and_token[0].unwrap()) |lhs| {
                        try writeNodeTokens(builder, lhs);
                    }
                } else {
                    try writeToken(builder, tree.nodeMainToken(output_node) + 4, .variable);
                }
            }

            for (asm_node.inputs) |input_node| {
                try writeToken(builder, tree.nodeMainToken(input_node), .variable);
                try writeToken(builder, tree.nodeMainToken(input_node) + 2, .string);
                try writeNodeTokens(builder, tree.nodeData(input_node).node_and_token[0]);
            }

            if (asm_node.first_clobber) |first_clobber| clobbers: {
                var tok_i = first_clobber;
                while (true) : (tok_i += 1) {
                    try writeToken(builder, tok_i, .string);
                    tok_i += 1;
                    switch (tree.tokenTag(tok_i)) {
                        .r_paren => break :clobbers,
                        .comma => {
                            if (tree.tokenTag(tok_i + 1) == .r_paren) {
                                break :clobbers;
                            } else {
                                continue;
                            }
                        },
                        else => break :clobbers,
                    }
                }
            }
        },
        .asm_output,
        .asm_input,
        => unreachable,
        .test_decl => {
            const opt_name_token, const block = tree.nodeData(node).opt_token_and_node;
            try writeToken(builder, main_token, .keyword);
            if (opt_name_token.unwrap()) |name_token| {
                switch (tree.tokenTag(name_token)) {
                    .string_literal => try writeToken(builder, name_token, .string),
                    .identifier => try writeIdentifier(builder, name_token),
                    else => {},
                }
            }

            try writeNodeTokens(builder, block);
        },
        .@"catch" => {
            const lhs, const rhs = tree.nodeData(node).node_and_node;
            try writeNodeTokens(builder, lhs);
            try writeToken(builder, main_token, .keyword);
            if (tree.tokenTag(main_token + 1) == .pipe) {
                try writeTokenMod(builder, main_token + 2, .variable, .{ .declaration = true });
            }
            try writeNodeTokens(builder, rhs);
        },
        .add,
        .add_wrap,
        .add_sat,
        .array_cat,
        .array_mult,
        .assign,
        .assign_bit_and,
        .assign_bit_or,
        .assign_shl,
        .assign_shl_sat,
        .assign_shr,
        .assign_bit_xor,
        .assign_div,
        .assign_sub,
        .assign_sub_wrap,
        .assign_sub_sat,
        .assign_mod,
        .assign_add,
        .assign_add_wrap,
        .assign_add_sat,
        .assign_mul,
        .assign_mul_wrap,
        .assign_mul_sat,
        .bang_equal,
        .bit_and,
        .bit_or,
        .shl,
        .shl_sat,
        .shr,
        .bit_xor,
        .bool_and,
        .bool_or,
        .div,
        .equal_equal,
        .greater_or_equal,
        .greater_than,
        .less_or_equal,
        .less_than,
        .merge_error_sets,
        .mod,
        .mul,
        .mul_wrap,
        .mul_sat,
        .sub,
        .sub_wrap,
        .sub_sat,
        .@"orelse",
        => |tag| {
            const lhs, const rhs = tree.nodeData(node).node_and_node;
            try writeNodeTokens(builder, lhs);
            const token_type: TokenType = switch (tag) {
                .bool_and, .bool_or, .@"orelse" => .keyword,
                else => .operator,
            };

            try writeToken(builder, main_token, token_type);
            try writeNodeTokens(builder, rhs);
        },
        .assign_destructure => {
            const data = tree.assignDestructure(node);

            const resolved_type = try builder.analyser.resolveTypeOfNode(.of(data.ast.value_expr, handle));

            for (data.ast.variables, 0..) |lhs_node, index| {
                switch (tree.nodeTag(lhs_node)) {
                    .global_var_decl,
                    .local_var_decl,
                    .aligned_var_decl,
                    .simple_var_decl,
                    => {
                        const var_decl = tree.fullVarDecl(lhs_node).?;
                        const field_type = if (resolved_type) |ty| try builder.analyser.resolveBracketAccessType(ty, .{ .single = index }) else null;
                        try writeVarDecl(builder, var_decl, field_type);
                    },
                    .identifier => {
                        const name_token = tree.nodeMainToken(lhs_node);
                        try writeIdentifier(builder, name_token);
                    },
                    else => {},
                }
            }

            try writeToken(builder, main_token, .operator);
            try writeNodeTokens(builder, data.ast.value_expr);
        },
        .array_access,
        .error_union,
        .switch_range,
        => {
            const lhs, const rhs = tree.nodeData(node).node_and_node;
            try writeNodeTokens(builder, lhs);
            try writeNodeTokens(builder, rhs);
        },
        .for_range => {
            const start, const opt_end = tree.nodeData(node).node_and_opt_node;
            try writeNodeTokens(builder, start);
            if (opt_end.unwrap()) |end| try writeNodeTokens(builder, end);
        },
        .identifier => {
            std.debug.assert(main_token == ast.identifierTokenFromIdentifierNode(tree, node) orelse return);
            try writeIdentifier(builder, main_token);
        },
        .field_access => {
<<<<<<< HEAD
            try writeFieldAccess(builder, node);
=======
            const lhs_node, const field_name_token = tree.nodeData(node).node_and_token;

            const symbol_name = offsets.identifierTokenToNameSlice(tree, field_name_token);

            try writeNodeTokens(builder, lhs_node);

            // TODO This is basically exactly the same as what is done in analysis.resolveTypeOfNode, with the added
            //      writeToken code.
            // Maybe we can hook into it instead? Also applies to Identifier and VarDecl
            const lhs = try builder.analyser.resolveTypeOfNode(.of(lhs_node, handle)) orelse {
                try writeTokenMod(builder, field_name_token, .variable, .{});
                return;
            };
            const lhs_type = try builder.analyser.resolveDerefType(lhs) orelse lhs;
            if (lhs_type.isErrorSetType(builder.analyser)) {
                try writeToken(builder, field_name_token, .errorTag);
                return;
            }
            if (try lhs_type.lookupSymbol(builder.analyser, symbol_name)) |decl_type| {
                switch (decl_type.decl) {
                    .ast_node => |decl_node| {
                        if (decl_type.handle.tree.nodeTag(decl_node).isContainerField()) {
                            const tok_type = switch (lhs_type.data) {
                                .container => |scope_handle| fieldTokenType(scope_handle.toNode(), scope_handle.handle, lhs_type.is_type_val),
                                else => null,
                            };

                            if (tok_type) |tt| {
                                try writeToken(builder, field_name_token, tt);
                                return;
                            }
                        }
                    },
                    else => {},
                }

                if (try decl_type.resolveType(builder.analyser)) |resolved_type| {
                    try colorIdentifierBasedOnType(builder, resolved_type, field_name_token, false, .{ .mutable = !decl_type.isConst() });
                    return;
                }
            }

            try writeTokenMod(builder, field_name_token, .variable, .{});
>>>>>>> e81b740d
        },
        .ptr_type,
        .ptr_type_aligned,
        .ptr_type_bit_range,
        .ptr_type_sentinel,
        => {
            const ptr_type = ast.fullPtrType(tree, node).?;

            if (ptr_type.ast.sentinel.unwrap()) |sentinel| {
                try writeNodeTokens(builder, sentinel);
            }

            try writeToken(builder, ptr_type.allowzero_token, .keyword);

            if (ptr_type.ast.align_node.unwrap()) |align_node| {
                const first_tok = tree.firstToken(align_node);
                try writeToken(builder, first_tok - 2, .keyword);
                try writeNodeTokens(builder, align_node);

                if (ptr_type.ast.bit_range_start.unwrap()) |bit_range_start| {
                    const bit_range_end = ptr_type.ast.bit_range_end.unwrap().?;
                    try writeNodeTokens(builder, bit_range_start);
                    try writeNodeTokens(builder, bit_range_end);
                }
            }

            try writeToken(builder, ptr_type.const_token, .keyword);
            try writeToken(builder, ptr_type.volatile_token, .keyword);

            try writeNodeTokens(builder, ptr_type.ast.child_type);
        },
        .array_type,
        .array_type_sentinel,
        => {
            const array_type: Ast.full.ArrayType = tree.fullArrayType(node).?;

            try writeNodeTokens(builder, array_type.ast.elem_count);
            if (array_type.ast.sentinel.unwrap()) |sentinel| try writeNodeTokens(builder, sentinel);
            try writeNodeTokens(builder, array_type.ast.elem_type);
        },
        .address_of,
        .bit_not,
        .bool_not,
        .optional_type,
        .negation,
        .negation_wrap,
        => {
            try writeToken(builder, main_token, .operator);
            try writeNodeTokens(builder, tree.nodeData(node).node);
        },
        .@"try",
        .@"resume",
        .@"await",
        => {
            try writeToken(builder, main_token, .keyword);
            try writeNodeTokens(builder, tree.nodeData(node).node);
        },
        .anyframe_literal => try writeToken(builder, main_token, .type),
    }
}

fn writeContainerField(builder: *Builder, node: Ast.Node.Index, container_decl: Ast.Node.Index) !void {
    const tree = builder.handle.tree;

    var container_field = tree.fullContainerField(node).?;
    const field_token_type = fieldTokenType(container_decl, builder.handle, false) orelse .property;

    if (container_decl != .root and tree.tokenTag(tree.nodeMainToken(container_decl)) != .keyword_struct) {
        container_field.convertToNonTupleLike(&tree);
    }

    try writeToken(builder, container_field.comptime_token, .keyword);
    if (!container_field.ast.tuple_like) {
        try writeTokenMod(builder, container_field.ast.main_token, field_token_type, .{ .declaration = true });
    }

    if (container_field.ast.type_expr.unwrap()) |type_expr| {
        try writeNodeTokens(builder, type_expr);
        if (container_field.ast.align_expr.unwrap()) |align_expr| {
            try writeToken(builder, tree.firstToken(align_expr) - 2, .keyword);
            try writeNodeTokens(builder, align_expr);
        }
    }

    if (container_field.ast.value_expr.unwrap()) |value_expr| {
        const equal_token = tree.firstToken(value_expr) - 1;
        if (tree.tokenTag(equal_token) == .equal) {
            try writeToken(builder, equal_token, .operator);
        }
        try writeNodeTokens(builder, value_expr);
    }
}

fn writeVarDecl(builder: *Builder, var_decl: Ast.full.VarDecl, resolved_type: ?Analyser.Type) error{OutOfMemory}!void {
    const tree = builder.handle.tree;

    try writeToken(builder, var_decl.visib_token, .keyword);
    try writeToken(builder, var_decl.extern_export_token, .keyword);
    try writeToken(builder, var_decl.threadlocal_token, .keyword);
    try writeToken(builder, var_decl.comptime_token, .keyword);
    try writeToken(builder, var_decl.ast.mut_token, .keyword);

<<<<<<< HEAD
    const helper = struct {
        fn isStatic(h: *DocumentStore.Handle, v: Ast.full.VarDecl) !bool {
            const source_index = h.tree.tokenStart(v.ast.mut_token);
            const document_scope = try h.getDocumentScope();
            const scope_index = Analyser.innermostScopeAtIndex(document_scope, source_index);
            const scope_tag = document_scope.getScopeTag(scope_index);
            return scope_tag.isContainer();
        }
    };
    if (resolved_type) |decl_type| {
        try colorIdentifierBasedOnType(
            builder,
            decl_type,
            var_decl.ast.mut_token + 1,
            false,
            .{
                .declaration = true,
                .static = !decl_type.isTypeOrFunc() and try helper.isStatic(builder.handle, var_decl),
            },
        );
    } else {
        try writeTokenMod(
            builder,
            var_decl.ast.mut_token + 1,
            .variable,
            .{ .declaration = true, .static = try helper.isStatic(builder.handle, var_decl) },
        );
=======
    const mutable = tree.tokenTag(var_decl.ast.mut_token) == .keyword_var;

    if (resolved_type) |decl_type| {
        try colorIdentifierBasedOnType(builder, decl_type, var_decl.ast.mut_token + 1, false, .{ .declaration = true, .mutable = mutable });
    } else {
        try writeTokenMod(builder, var_decl.ast.mut_token + 1, .variable, .{ .declaration = true, .mutable = mutable });
>>>>>>> e81b740d
    }

    if (var_decl.ast.type_node.unwrap()) |type_node| try writeNodeTokens(builder, type_node);
    if (var_decl.ast.align_node.unwrap()) |align_node| try writeNodeTokens(builder, align_node);
    if (var_decl.ast.section_node.unwrap()) |section_node| try writeNodeTokens(builder, section_node);

    if (var_decl.ast.init_node.unwrap()) |init_node| {
        const equal_token = tree.firstToken(init_node) - 1;
        if (tree.tokenTag(equal_token) == .equal) {
            try writeToken(builder, equal_token, .operator);
        }
        try writeNodeTokens(builder, init_node);
    }
}

fn writeIdentifier(builder: *Builder, name_token: Ast.TokenIndex) error{OutOfMemory}!void {
    const handle = builder.handle;
    const tree = handle.tree;

    const name = offsets.identifierTokenToNameSlice(tree, name_token);
    const is_escaped_identifier = tree.source[tree.tokenStart(name_token)] == '@';

    if (!is_escaped_identifier) {
        if (std.mem.eql(u8, name, "_")) return;
        if (try builder.analyser.resolvePrimitive(name)) |primitive| {
            const is_type = builder.analyser.ip.typeOf(primitive) == .type_type;
            return try writeToken(builder, name_token, if (is_type) .type else .keywordLiteral);
        }
    }

    if (try builder.analyser.lookupSymbolGlobal(
        handle,
        name,
        tree.tokenStart(name_token),
    )) |child| {
        const is_param = child.decl == .function_parameter;

        if (try child.resolveType(builder.analyser)) |decl_type| {
<<<<<<< HEAD
            return try colorIdentifierBasedOnType(
                builder,
                decl_type,
                name_token,
                is_param,
                .{ .static = !decl_type.isTypeOrFunc() and try child.isStatic() },
            );
        } else {
            try writeTokenMod(
                builder,
                name_token,
                if (is_param) .parameter else .variable,
                .{ .static = try child.isStatic() },
            );
=======
            return try colorIdentifierBasedOnType(builder, decl_type, name_token, is_param, .{ .mutable = !child.isConst() });
        } else {
            try writeTokenMod(builder, name_token, if (is_param) .parameter else .variable, .{ .mutable = !child.isConst() });
>>>>>>> e81b740d
        }
    } else {
        try writeToken(builder, name_token, .variable);
    }
}

fn writeFieldAccess(builder: *Builder, node: Ast.Node.Index) error{OutOfMemory}!void {
    const handle = builder.handle;
    const tree = builder.handle.tree;
    const lhs_node, const field_name_token = tree.nodeData(node).node_and_token;

    const symbol_name = offsets.identifierTokenToNameSlice(tree, field_name_token);

    try writeNodeTokens(builder, lhs_node);

    const lhs = try builder.analyser.resolveTypeOfNode(.{ .node = lhs_node, .handle = handle }) orelse {
        const is_static = static_blk: {
            const lhs_token = tree.nodeMainToken(lhs_node);
            const lhs_decl = try builder.analyser.lookupSymbolGlobal(
                handle,
                tree.tokenSlice(lhs_token),
                tree.tokenStart(lhs_token),
            ) orelse break :static_blk false;
            break :static_blk try lhs_decl.isStatic();
        };
        try writeTokenMod(
            builder,
            field_name_token,
            .variable,
            .{ .static = is_static },
        );
        return;
    };
    const lhs_type = try builder.analyser.resolveDerefType(lhs) orelse lhs;
    if (lhs_type.isErrorSetType(builder.analyser)) {
        try writeToken(builder, field_name_token, .errorTag);
        return;
    }

    if (try lhs_type.lookupSymbol(builder.analyser, symbol_name)) |decl_type| decl_blk: {
        field_blk: {
            if (decl_type.decl != .ast_node) break :field_blk;
            const decl_node = decl_type.decl.ast_node;
            if (!decl_type.handle.tree.nodeTag(decl_node).isContainerField()) break :field_blk;
            if (lhs_type.data != .container) break :field_blk;
            const scope_handle = lhs_type.data.container;
            const tt = fieldTokenType(
                scope_handle.toNode(),
                scope_handle.handle,
                lhs_type.is_type_val,
            ).?;
            switch (tt) {
                //These are the only token types returned by fieldTokenType
                .property, .enumMember, .errorTag => {},
                else => unreachable,
            }

            try writeTokenMod(builder, field_name_token, tt, .{});
            return;
        }

        const resolved_type = try decl_type.resolveType(builder.analyser) orelse break :decl_blk;
        try colorIdentifierBasedOnType(
            builder,
            resolved_type,
            field_name_token,
            false,
            .{ .static = !resolved_type.isTypeOrFunc() and try decl_type.isStatic() },
        );
        return;
    }

    try writeTokenMod(
        builder,
        field_name_token,
        .variable,
        .{},
    );
}

/// If `loc` is `null`, semantic tokens will be computed for the entire source range
/// Otherwise only tokens in the give source range will be returned
/// TODO edit version.
pub fn writeSemanticTokens(
    arena: std.mem.Allocator,
    analyser: *Analyser,
    handle: *DocumentStore.Handle,
    loc: ?offsets.Loc,
    encoding: offsets.Encoding,
    limited: bool,
    overlappingTokenSupport: bool,
) error{OutOfMemory}!types.SemanticTokens {
    var builder = Builder{
        .arena = arena,
        .analyser = analyser,
        .handle = handle,
        .encoding = encoding,
        .limited = limited,
        .overlappingTokenSupport = overlappingTokenSupport,
    };

    var nodes = if (loc) |l| try ast.nodesAtLoc(arena, handle.tree, l) else handle.tree.rootDecls();
    if (nodes.len == 1 and nodes[0] == .root) {
        nodes = handle.tree.rootDecls();
    }

    // reverse the ast from the root declarations
    for (nodes) |child| {
        try writeNodeTokens(&builder, child);
    }

    return try builder.finish();
}<|MERGE_RESOLUTION|>--- conflicted
+++ resolved
@@ -57,8 +57,8 @@
     defaultLibrary: bool = false,
     // non standard token modifiers
     generic: bool = false,
-<<<<<<< HEAD
-    _: u5 = 0,
+    mutable: bool = false,
+    _: u4 = 0,
 
     pub fn format(
         modifiers: TokenModifiers,
@@ -85,10 +85,6 @@
         }
         try writer.writeAll(" }");
     }
-=======
-    mutable: bool = false,
-    _: u4 = 0,
->>>>>>> e81b740d
 };
 
 const Builder = struct {
@@ -931,53 +927,7 @@
             try writeIdentifier(builder, main_token);
         },
         .field_access => {
-<<<<<<< HEAD
             try writeFieldAccess(builder, node);
-=======
-            const lhs_node, const field_name_token = tree.nodeData(node).node_and_token;
-
-            const symbol_name = offsets.identifierTokenToNameSlice(tree, field_name_token);
-
-            try writeNodeTokens(builder, lhs_node);
-
-            // TODO This is basically exactly the same as what is done in analysis.resolveTypeOfNode, with the added
-            //      writeToken code.
-            // Maybe we can hook into it instead? Also applies to Identifier and VarDecl
-            const lhs = try builder.analyser.resolveTypeOfNode(.of(lhs_node, handle)) orelse {
-                try writeTokenMod(builder, field_name_token, .variable, .{});
-                return;
-            };
-            const lhs_type = try builder.analyser.resolveDerefType(lhs) orelse lhs;
-            if (lhs_type.isErrorSetType(builder.analyser)) {
-                try writeToken(builder, field_name_token, .errorTag);
-                return;
-            }
-            if (try lhs_type.lookupSymbol(builder.analyser, symbol_name)) |decl_type| {
-                switch (decl_type.decl) {
-                    .ast_node => |decl_node| {
-                        if (decl_type.handle.tree.nodeTag(decl_node).isContainerField()) {
-                            const tok_type = switch (lhs_type.data) {
-                                .container => |scope_handle| fieldTokenType(scope_handle.toNode(), scope_handle.handle, lhs_type.is_type_val),
-                                else => null,
-                            };
-
-                            if (tok_type) |tt| {
-                                try writeToken(builder, field_name_token, tt);
-                                return;
-                            }
-                        }
-                    },
-                    else => {},
-                }
-
-                if (try decl_type.resolveType(builder.analyser)) |resolved_type| {
-                    try colorIdentifierBasedOnType(builder, resolved_type, field_name_token, false, .{ .mutable = !decl_type.isConst() });
-                    return;
-                }
-            }
-
-            try writeTokenMod(builder, field_name_token, .variable, .{});
->>>>>>> e81b740d
         },
         .ptr_type,
         .ptr_type_aligned,
@@ -1080,7 +1030,6 @@
     try writeToken(builder, var_decl.comptime_token, .keyword);
     try writeToken(builder, var_decl.ast.mut_token, .keyword);
 
-<<<<<<< HEAD
     const helper = struct {
         fn isStatic(h: *DocumentStore.Handle, v: Ast.full.VarDecl) !bool {
             const source_index = h.tree.tokenStart(v.ast.mut_token);
@@ -1090,6 +1039,8 @@
             return scope_tag.isContainer();
         }
     };
+
+    const mutable = tree.tokenTag(var_decl.ast.mut_token) == .keyword_var;
     if (resolved_type) |decl_type| {
         try colorIdentifierBasedOnType(
             builder,
@@ -1099,6 +1050,7 @@
             .{
                 .declaration = true,
                 .static = !decl_type.isTypeOrFunc() and try helper.isStatic(builder.handle, var_decl),
+                .mutable = mutable,
             },
         );
     } else {
@@ -1106,16 +1058,12 @@
             builder,
             var_decl.ast.mut_token + 1,
             .variable,
-            .{ .declaration = true, .static = try helper.isStatic(builder.handle, var_decl) },
+            .{
+                .declaration = true,
+                .static = try helper.isStatic(builder.handle, var_decl),
+                .mutable = mutable,
+            },
         );
-=======
-    const mutable = tree.tokenTag(var_decl.ast.mut_token) == .keyword_var;
-
-    if (resolved_type) |decl_type| {
-        try colorIdentifierBasedOnType(builder, decl_type, var_decl.ast.mut_token + 1, false, .{ .declaration = true, .mutable = mutable });
-    } else {
-        try writeTokenMod(builder, var_decl.ast.mut_token + 1, .variable, .{ .declaration = true, .mutable = mutable });
->>>>>>> e81b740d
     }
 
     if (var_decl.ast.type_node.unwrap()) |type_node| try writeNodeTokens(builder, type_node);
@@ -1152,28 +1100,28 @@
         tree.tokenStart(name_token),
     )) |child| {
         const is_param = child.decl == .function_parameter;
-
+        const mutable = !child.isConst();
         if (try child.resolveType(builder.analyser)) |decl_type| {
-<<<<<<< HEAD
             return try colorIdentifierBasedOnType(
                 builder,
                 decl_type,
                 name_token,
                 is_param,
-                .{ .static = !decl_type.isTypeOrFunc() and try child.isStatic() },
+                .{
+                    .static = !decl_type.isTypeOrFunc() and try child.isStatic(),
+                    .mutable = mutable,
+                },
             );
         } else {
             try writeTokenMod(
                 builder,
                 name_token,
                 if (is_param) .parameter else .variable,
-                .{ .static = try child.isStatic() },
+                .{
+                    .static = try child.isStatic(),
+                    .mutable = mutable,
+                },
             );
-=======
-            return try colorIdentifierBasedOnType(builder, decl_type, name_token, is_param, .{ .mutable = !child.isConst() });
-        } else {
-            try writeTokenMod(builder, name_token, if (is_param) .parameter else .variable, .{ .mutable = !child.isConst() });
->>>>>>> e81b740d
         }
     } else {
         try writeToken(builder, name_token, .variable);
@@ -1241,7 +1189,10 @@
             resolved_type,
             field_name_token,
             false,
-            .{ .static = !resolved_type.isTypeOrFunc() and try decl_type.isStatic() },
+            .{
+                .mutable = !decl_type.isConst(),
+                .static = !resolved_type.isTypeOrFunc() and try decl_type.isStatic(),
+            },
         );
         return;
     }
