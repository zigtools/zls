--- conflicted
+++ resolved
@@ -96,7 +96,6 @@
     try writer.writeAll(arr.items);
 }
 
-<<<<<<< HEAD
 pub fn sendErrorResponse(writer: anytype, allocator: std.mem.Allocator, code: types.ErrorCodes, message: []const u8) !void {
     try send(writer, allocator, .{
         .@"error" = types.ResponseError{
@@ -107,18 +106,6 @@
     });
 }
 
-fn truncateCompletions(list: []types.CompletionItem, max_detail_length: usize) void {
-    for (list) |*item| {
-        if (item.detail) |det| {
-            if (det.len > max_detail_length) {
-                item.detail = det[0..max_detail_length];
-            }
-        }
-    }
-}
-
-=======
->>>>>>> 3c4535a3
 fn respondGeneric(writer: anytype, id: types.RequestId, response: []const u8) !void {
     var buffered_writer = std.io.bufferedWriter(writer);
     const buf_writer = buffered_writer.writer();
@@ -1130,38 +1117,6 @@
     }
 }
 
-<<<<<<< HEAD
-fn completeBuiltin(server: *Server) ![]types.CompletionItem {
-    const tracy_zone = tracy.trace(@src());
-    defer tracy_zone.end();
-
-    if (server.builtin_completions) |completions| return completions.items;
-
-    var completions = try std.ArrayListUnmanaged(types.CompletionItem).initCapacity(server.allocator, data.builtins.len);
-    errdefer completions.deinit();
-
-    for (data.builtins) |builtin| {
-        const insert_text = if (server.config.enable_snippets) builtin.snippet else builtin.name;
-        completions.appendAssumeCapacity(.{
-            .label = builtin.name,
-            .kind = .Function,
-            .filterText = builtin.name[1..],
-            .detail = builtin.signature,
-            .insertText = if (server.config.include_at_in_builtins) insert_text else insert_text[1..],
-            .insertTextFormat = if (server.config.enable_snippets) .Snippet else .PlainText,
-            .documentation = .{
-                .kind = .Markdown,
-                .value = builtin.documentation,
-            },
-        });
-    }
-
-    server.builtin_completions = completions;
-    return completions.items;
-}
-
-=======
->>>>>>> 3c4535a3
 fn completeGlobal(server: *Server, pos_index: usize, handle: *DocumentStore.Handle) ![]types.CompletionItem {
     const tracy_zone = tracy.trace(@src());
     defer tracy_zone.end();
@@ -2575,11 +2530,8 @@
         .config = config,
         .allocator = allocator,
         .document_store = document_store,
-<<<<<<< HEAD
+        .builtin_completions = builtin_completions,
         .status = .uninitialized,
-=======
-        .builtin_completions = builtin_completions,
->>>>>>> 3c4535a3
     };
 }
 
