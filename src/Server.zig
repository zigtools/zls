--- conflicted
+++ resolved
@@ -1747,17 +1747,12 @@
 
     if (!server.config.enable_semantic_tokens) return try respondGeneric(writer, id, no_semantic_tokens_response);
 
-<<<<<<< HEAD
-        const token_array = try semantic_tokens.writeAllSemanticTokens(&server.arena, &server.document_store, handle, server.offset_encoding);
-=======
     const handle = server.document_store.getHandle(req.params.textDocument.uri) orelse {
         log.warn("Trying to get semantic tokens of non existent document {s}", .{req.params.textDocument.uri});
         return try respondGeneric(writer, id, no_semantic_tokens_response);
     };
->>>>>>> 32ce19f9
 
     const token_array = try semantic_tokens.writeAllSemanticTokens(&server.arena, &server.document_store, handle, server.offset_encoding);
-    defer server.allocator.free(token_array);
 
     return try send(writer, server.arena.allocator(), types.Response{
         .id = id,
