--- conflicted
+++ resolved
@@ -4,12 +4,7 @@
             "name": "enable_snippets",
             "description": "Enables snippet completions when the client also supports them",
             "type": "bool",
-<<<<<<< HEAD
-            "default": "false"
-=======
             "default": "true",
-            "setup_question": "Do you want to enable snippets?"
->>>>>>> b95d5095
         },
         {
             "name": "enable_ast_check_diagnostics",
@@ -21,23 +16,13 @@
             "name": "enable_autofix",
             "description": "Whether to automatically fix errors on save. Currently supports adding and removing discards.",
             "type": "bool",
-<<<<<<< HEAD
-            "default": "false"
-=======
             "default": "true",
-            "setup_question": "Do you want to zls to automatically try to fix errors on save? (supports adding & removing discards)"
->>>>>>> b95d5095
         },
         {
             "name": "enable_import_embedfile_argument_completions",
             "description": "Whether to enable import/embedFile argument completions",
             "type": "bool",
-<<<<<<< HEAD
-            "default": "false"
-=======
             "default": "true",
-            "setup_question": "Do you want to enable @import/@embedFile argument path completion?"
->>>>>>> b95d5095
         },
         {
             "name": "enable_semantic_tokens",
@@ -49,12 +34,7 @@
             "name": "enable_inlay_hints",
             "description": "Enables inlay hint support when the client also supports it",
             "type": "bool",
-<<<<<<< HEAD
-            "default": "false"
-=======
             "default": "true",
-            "setup_question": "Do you want to enable inlay hints?"
->>>>>>> b95d5095
         },
         {
             "name": "inlay_hints_show_builtin",
