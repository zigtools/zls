--- conflicted
+++ resolved
@@ -307,19 +307,11 @@
 
     var completions = std.ArrayList(types.CompletionItem).init(&arena.allocator);
 
-<<<<<<< HEAD
-    var line = try handle.document.getLine(@intCast(usize, position.line));
-    // handle pointer could change from underneath us, so let's copy the line
-    var line_copy = try std.mem.dupe(&arena.allocator, u8, line[line_start_idx..]);
-    var tokenizer = std.zig.Tokenizer.init(line_copy);
-=======
     const line = try handle.document.getLine(@intCast(usize, position.line));
     var tokenizer = std.zig.Tokenizer.init(line[line_start_idx..]);
->>>>>>> cb4354e4
 
     // var decls = try analysis.declsFromIndex(&arena.allocator, analysis_ctx.tree, try handle.document.positionToIndex(position));
     if (analysis.getFieldAccessTypeNode(&analysis_ctx, &tokenizer)) |node| {
-<<<<<<< HEAD
         var index: usize = 0;
         while (node.iterate(index)) |child_node| {
             if (analysis.isNodePublic(analysis_ctx.tree, child_node)) {
@@ -361,9 +353,6 @@
             }
             index += 1;
         }
-=======
-        try nodeToCompletion(&completions, analysis_ctx.tree, node, config);
->>>>>>> cb4354e4
     }
 
     try send(types.Response{
