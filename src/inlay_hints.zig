--- conflicted
+++ resolved
@@ -576,13 +576,8 @@
             const fn_proto: Ast.full.FnProto = ast.fnProto(tree, node, &buffer).?;
 
             var it = fn_proto.iterate(&tree);
-<<<<<<< HEAD
-            while (it.next()) |param_decl| {
+            while (ast.nextFnParam(&it)) |param_decl| {
                 try callWriteNodeInlayHint(allocator, .{ builder, arena, store, param_decl.type_expr, range });
-=======
-            while (ast.nextFnParam(&it)) |param_decl| {
-                try await @asyncCall(child_frame, {}, writeNodeInlayHint, .{ builder, arena, store, param_decl.type_expr, range });
->>>>>>> 7f4f0023
             }
 
             try callWriteNodeInlayHint(allocator, .{ builder, arena, store, fn_proto.ast.align_expr, range });
