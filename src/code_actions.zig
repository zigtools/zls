const std = @import("std");
const Ast = std.zig.Ast;

const DocumentStore = @import("DocumentStore.zig");
const analysis = @import("analysis.zig");
const ast = @import("ast.zig");

const types = @import("types.zig");
const requests = @import("requests.zig");
const offsets = @import("offsets.zig");

pub const Builder = struct {
    arena: *std.heap.ArenaAllocator,
    document_store: *DocumentStore,
    handle: *DocumentStore.Handle,
    offset_encoding: offsets.Encoding,

    pub fn generateCodeAction(
        builder: *Builder,
        diagnostic: types.Diagnostic,
        actions: *std.ArrayListUnmanaged(types.CodeAction),
    ) error{OutOfMemory}!void {
        const kind = DiagnosticKind.parse(diagnostic.message) orelse return;

        const loc = offsets.rangeToLoc(builder.handle.text, diagnostic.range, builder.offset_encoding);

        switch (kind) {
            .unused => |id| switch (id) {
                .@"function parameter" => try handleUnusedFunctionParameter(builder, actions, loc),
                .@"local constant" => try handleUnusedVariableOrConstant(builder, actions, loc),
                .@"local variable" => try handleUnusedVariableOrConstant(builder, actions, loc),
                .@"loop index capture" => try handleUnusedIndexCapture(builder, actions, loc),
                .@"capture" => try handleUnusedCapture(builder, actions, loc),
            },
            .non_camelcase_fn => try handleNonCamelcaseFunction(builder, actions, loc),
            .pointless_discard => try handlePointlessDiscard(builder, actions, loc),
            .omit_discard => |id| switch (id) {
                .@"index capture" => try handleUnusedIndexCapture(builder, actions, loc),
                .@"error capture" => try handleUnusedCapture(builder, actions, loc),
            },
            // the undeclared identifier may be a discard
            .undeclared_identifier => try handlePointlessDiscard(builder, actions, loc),
            .unreachable_code => {
                // TODO
                // autofix: comment out code
                // fix: remove code
            },
        }
    }

    pub fn createTextEditLoc(self: *Builder, loc: offsets.Loc, new_text: []const u8) types.TextEdit {
        const range = offsets.locToRange(self.handle.text, loc, self.offset_encoding);
        return types.TextEdit{ .range = range, .newText = new_text };
    }

    pub fn createTextEditPos(self: *Builder, index: usize, new_text: []const u8) types.TextEdit {
        const position = offsets.indexToPosition(self.handle.text, index, self.offset_encoding);
        return types.TextEdit{ .range = .{ .start = position, .end = position }, .newText = new_text };
    }

    pub fn createWorkspaceEdit(self: *Builder, edits: []const types.TextEdit) error{OutOfMemory}!types.WorkspaceEdit {
        var text_edits = std.ArrayListUnmanaged(types.TextEdit){};
        try text_edits.appendSlice(self.arena.allocator(), edits);

        var workspace_edit = types.WorkspaceEdit{ .changes = .{} };
        try workspace_edit.changes.putNoClobber(self.arena.allocator(), self.handle.uri, text_edits);

        return workspace_edit;
    }
};

fn handleNonCamelcaseFunction(builder: *Builder, actions: *std.ArrayListUnmanaged(types.CodeAction), loc: offsets.Loc) !void {
    const identifier_name = offsets.locToSlice(builder.handle.text, loc);

    if (std.mem.allEqual(u8, identifier_name, '_')) return;

    const new_text = try createCamelcaseText(builder.arena.allocator(), identifier_name);

    const action1 = types.CodeAction{
        .title = "make function name camelCase",
        .kind = .QuickFix,
        .isPreferred = true,
        .edit = try builder.createWorkspaceEdit(&.{builder.createTextEditLoc(loc, new_text)}),
    };

    try actions.append(builder.arena.allocator(), action1);
}

fn handleUnusedFunctionParameter(builder: *Builder, actions: *std.ArrayListUnmanaged(types.CodeAction), loc: offsets.Loc) !void {
    const identifier_name = offsets.locToSlice(builder.handle.text, loc);

    const tree = builder.handle.tree;
    const node_tags = tree.nodes.items(.tag);
    const node_datas = tree.nodes.items(.data);
    const node_tokens = tree.nodes.items(.main_token);

    const token_starts = tree.tokens.items(.start);

    const decl = (try analysis.lookupSymbolGlobal(
        builder.document_store,
        builder.arena,
        builder.handle,
        identifier_name,
        loc.start,
    )) orelse return;

    const payload = switch (decl.decl.*) {
        .param_payload => |pay| pay,
        else => return,
    };

    std.debug.assert(node_tags[payload.func] == .fn_decl);

    const block = node_datas[payload.func].rhs;

<<<<<<< HEAD
    const new_text = try createDiscardText(builder, identifier_name, token_starts[node_tokens[payload.func]], true);
=======
    const indent = offsets.lineSliceUntilIndex(builder.handle.text, token_starts[node_tokens[payload.func]]).len;
    const new_text = try createDiscardText(builder.arena.allocator(), identifier_name, indent + 4);
>>>>>>> b9a291b9

    const index = token_starts[node_tokens[block]] + 1;

    const action1 = types.CodeAction{
        .title = "discard function parameter",
        .kind = .SourceFixAll,
        .isPreferred = true,
        .edit = try builder.createWorkspaceEdit(&.{builder.createTextEditPos(index, new_text)}),
    };

    // TODO fix formatting
    const action2 = types.CodeAction{
        .title = "remove function parameter",
        .kind = .QuickFix,
        .isPreferred = false,
        .edit = try builder.createWorkspaceEdit(&.{builder.createTextEditLoc(getParamRemovalRange(tree, payload.param), "")}),
    };

    try actions.appendSlice(builder.arena.allocator(), &.{ action1, action2 });
}

fn handleUnusedVariableOrConstant(builder: *Builder, actions: *std.ArrayListUnmanaged(types.CodeAction), loc: offsets.Loc) !void {
    const identifier_name = offsets.locToSlice(builder.handle.text, loc);

    const tree = builder.handle.tree;
    const token_tags = tree.tokens.items(.tag);
    const token_starts = tree.tokens.items(.start);

    const decl = (try analysis.lookupSymbolGlobal(
        builder.document_store,
        builder.arena,
        builder.handle,
        identifier_name,
        loc.start,
    )) orelse return;

    const node = switch (decl.decl.*) {
        .ast_node => |node| node,
        else => return,
    };

    const first_token = tree.firstToken(node);
    const last_token = ast.lastToken(tree, node) + 1;

<<<<<<< HEAD
=======
    const indent = offsets.lineSliceUntilIndex(builder.handle.text, token_starts[first_token]).len;

>>>>>>> b9a291b9
    if (token_tags[last_token] != .semicolon) return;

    const new_text = try createDiscardText(builder, identifier_name, token_starts[first_token], false);

    const index = token_starts[last_token] + 1;

    try actions.append(builder.arena.allocator(), .{
        .title = "discard value",
        .kind = .SourceFixAll,
        .isPreferred = true,
        .edit = try builder.createWorkspaceEdit(&.{builder.createTextEditPos(index, new_text)}),
    });
}

fn handleUnusedIndexCapture(builder: *Builder, actions: *std.ArrayListUnmanaged(types.CodeAction), loc: offsets.Loc) !void {
    const capture_locs = getCaptureLoc(builder.handle.text, loc, true) orelse return;

    // TODO support discarding without modifying the capture
    // by adding a discard in the block scope
    const is_value_discarded = std.mem.eql(u8, offsets.locToSlice(builder.handle.text, capture_locs.value), "_");
    if (is_value_discarded) {
        // |_, i| ->
        // TODO fix formatting
        try actions.append(builder.arena.allocator(), .{
            .title = "remove capture",
            .kind = .QuickFix,
            .isPreferred = true,
            .edit = try builder.createWorkspaceEdit(&.{builder.createTextEditLoc(capture_locs.loc, "")}),
        });
    } else {
        // |v, i| -> |v|
        // |v, _| -> |v|
        try actions.append(builder.arena.allocator(), .{
            .title = "remove index capture",
            .kind = .QuickFix,
            .isPreferred = true,
            .edit = try builder.createWorkspaceEdit(&.{builder.createTextEditLoc(
                .{ .start = capture_locs.value.end, .end = capture_locs.loc.end - 1 },
                "",
            )}),
        });
    }
}

fn handleUnusedCapture(builder: *Builder, actions: *std.ArrayListUnmanaged(types.CodeAction), loc: offsets.Loc) !void {
    const capture_locs = getCaptureLoc(builder.handle.text, loc, false) orelse return;

    // TODO support discarding without modifying the capture
    // by adding a discard in the block scope
    if (capture_locs.index != null) {
        // |v, i| -> |_, i|
        try actions.append(builder.arena.allocator(), .{
            .title = "discard capture",
            .kind = .QuickFix,
            .isPreferred = true,
            .edit = try builder.createWorkspaceEdit(&.{builder.createTextEditLoc(capture_locs.value, "_")}),
        });
    } else {
        // |v|    ->
        // TODO fix formatting
        try actions.append(builder.arena.allocator(), .{
            .title = "remove capture",
            .kind = .QuickFix,
            .isPreferred = true,
            .edit = try builder.createWorkspaceEdit(&.{builder.createTextEditLoc(capture_locs.loc, "")}),
        });
    }
}

fn handlePointlessDiscard(builder: *Builder, actions: *std.ArrayListUnmanaged(types.CodeAction), loc: offsets.Loc) !void {
    const edit_loc = getDiscardLoc(builder.handle.text, loc) orelse return;

    try actions.append(builder.arena.allocator(), .{
        .title = "remove pointless discard",
        .kind = .SourceFixAll,
        .isPreferred = true,
        .edit = try builder.createWorkspaceEdit(&.{
            builder.createTextEditLoc(edit_loc, ""),
        }),
    });
}

<<<<<<< HEAD
fn detectIndentation(source: []const u8) []const u8 {
    // Essentially I'm looking for the first indentation in the file.
    var i: usize = 0;
    var len = source.len - 1; // I need 1 look-ahead
    while(i < len) : (i += 1) {
        if(source[i] != '\n') continue;
        i += 1;
        if(source[i] == '\t') return "\t";
        var space_count: usize = 0;
        while(i < source.len and source[i] == ' ') : (i += 1) {
            space_count += 1;
        }
        if(source[i] == '\n') { // Some editors mess up indentation of empty lines
            i -= 1;
            continue;
        }
        if(space_count == 0) continue;
        if(source[i] == '/') continue; // Comments sometimes have additional alignment.
        if(source[i] == '\\') continue; // multi-line strings might as well.
        return source[i - space_count .. i];
    }
    return " " ** 4; // recommended style
=======
// attempts to converts a slice of text into camelcase 'FUNCTION_NAME' -> 'functionName'
fn createCamelcaseText(allocator: std.mem.Allocator, identifier: []const u8) ![]const u8 {
    // skip initial & ending underscores
    const trimmed_identifier = std.mem.trim(u8, identifier, "_");

    const num_separators = std.mem.count(u8, trimmed_identifier, "_");

    const new_text_len = trimmed_identifier.len - num_separators;
    var new_text = try std.ArrayListUnmanaged(u8).initCapacity(allocator, new_text_len);
    errdefer new_text.deinit(allocator);

    var idx: usize = 0;
    while (idx < trimmed_identifier.len) {
        const ch = trimmed_identifier[idx];
        if (ch == '_') {
            // the trimmed identifier is guaranteed to not have underscores at the end,
            // so it can be assumed that ptr dereferences are safe until an alnum char is found
            while (trimmed_identifier[idx] == '_') : (idx += 1) {}
            const ch2 = trimmed_identifier[idx];
            new_text.appendAssumeCapacity(std.ascii.toUpper(ch2));
        } else {
            new_text.appendAssumeCapacity(std.ascii.toLower(ch));
        }

        idx += 1;
    }

    return new_text.toOwnedSlice(allocator);
>>>>>>> b9a291b9
}

// returns a discard string `\n{indent}_ = identifier_name;`
fn createDiscardText(builder: *Builder, identifier_name: []const u8, declaration_start: usize, add_block_indentation: bool) ![]const u8 {
    const indent = find_indent: {
        const line = offsets.lineSliceUntilIndex(builder.text(), declaration_start);
        for(line) |char, i| {
            if(!std.ascii.isSpace(char)) {
                break :find_indent line[0..i];
            }
        }
        break :find_indent line;
    };
    const additional_indent = if(add_block_indentation) detectIndentation(builder.text()) else "";

    const allocator = builder.arena.allocator();
    const new_text_len = 1 + indent.len + additional_indent.len + "_ = ;".len + identifier_name.len;
    var new_text = try std.ArrayListUnmanaged(u8).initCapacity(allocator, new_text_len);
    errdefer new_text.deinit(allocator);

    new_text.appendAssumeCapacity('\n');
    new_text.appendSliceAssumeCapacity(indent);
    new_text.appendSliceAssumeCapacity(additional_indent);
    new_text.appendSliceAssumeCapacity("_ = ");
    new_text.appendSliceAssumeCapacity(identifier_name);
    new_text.appendAssumeCapacity(';');

    return new_text.toOwnedSlice(allocator);
}

fn getParamRemovalRange(tree: Ast, param: Ast.full.FnProto.Param) offsets.Loc {
    var param_start = offsets.tokenToIndex(tree, ast.paramFirstToken(tree, param));
    var param_end = offsets.tokenToLoc(tree, ast.paramLastToken(tree, param)).end;

    var trim_end = false;
    while (param_start != 0) : (param_start -= 1) {
        switch (tree.source[param_start - 1]) {
            ' ', '\n' => continue,
            ',' => {
                param_start -= 1;
                break;
            },
            '(' => {
                trim_end = true;
                break;
            },
            else => break,
        }
    }

    var found_comma = false;
    while (trim_end and param_end < tree.source.len) : (param_end += 1) {
        switch (tree.source[param_end]) {
            ' ', '\n' => continue,
            ',' => if (!found_comma) {
                found_comma = true;
                continue;
            } else {
                param_end += 1;
                break;
            },
            ')' => break,
            else => break,
        }
    }

    return .{ .start = param_start, .end = param_end };
}

const DiagnosticKind = union(enum) {
    unused: IdCat,
    pointless_discard: IdCat,
    omit_discard: DiscardCat,
    non_camelcase_fn,
    undeclared_identifier,
    unreachable_code,

    const IdCat = enum {
        @"function parameter",
        @"local constant",
        @"local variable",
        @"loop index capture",
        @"capture",
    };

    const DiscardCat = enum {
        // "discard of index capture; omit it instead"
        @"index capture",
        // "discard of error capture; omit it instead"
        @"error capture",
    };

    pub fn parse(diagnostic_message: []const u8) ?DiagnosticKind {
        const msg = diagnostic_message;

        if (std.mem.startsWith(u8, msg, "unused ")) {
            return DiagnosticKind{
                .unused = parseEnum(IdCat, msg["unused ".len..]) orelse return null,
            };
        } else if (std.mem.startsWith(u8, msg, "pointless discard of ")) {
            return DiagnosticKind{
                .pointless_discard = parseEnum(IdCat, msg["pointless discard of ".len..]) orelse return null,
            };
        } else if (std.mem.startsWith(u8, msg, "discard of ")) {
            return DiagnosticKind{
                .omit_discard = parseEnum(DiscardCat, msg["discard of ".len..]) orelse return null,
            };
        } else if (std.mem.startsWith(u8, msg, "Functions should be camelCase")) {
            return .non_camelcase_fn;
        } else if (std.mem.startsWith(u8, msg, "use of undeclared identifier")) {
            return .undeclared_identifier;
        }
        return null;
    }

    fn parseEnum(comptime T: type, message: []const u8) ?T {
        inline for (std.meta.fields(T)) |field| {
            if (std.mem.startsWith(u8, message, field.name)) {
                // is there a better way to achieve this?
                return @intToEnum(T, field.value);
            }
        }

        return null;
    }
};

/// takes the location of an identifier which is part of a discard `_ = location_here;`
/// and returns the location from '_' until ';' or null on failure
fn getDiscardLoc(text: []const u8, loc: offsets.Loc) ?offsets.Loc {
    // check of the loc points to a valid identifier
    for (offsets.locToSlice(text, loc)) |c| {
        if (!isSymbolChar(c)) return null;
    }

    // check if the identifier is followed by a colon
    const colon_position = found: {
        var i = loc.end;
        while (i < text.len) : (i += 1) {
            switch (text[i]) {
                ' ' => continue,
                ';' => break :found i + 1,
                else => return null,
            }
        }
        return null;
    };

    // check if the identifier is preceed by a equal sign and then an underscore
    var i: usize = loc.start - 1;
    var found_equal_sign = false;
    const underscore_position = found: {
        while (true) : (i -= 1) {
            if (i == 0) return null;
            switch (text[i]) {
                ' ' => {},
                '=' => {
                    if (found_equal_sign) return null;
                    found_equal_sign = true;
                },
                '_' => if (found_equal_sign) break :found i else return null,
                else => return null,
            }
        }
    };

    // move backwards until we find a newline
    i = underscore_position - 1;
    const start_position = found: {
        while (true) : (i -= 1) {
            if (i == 0) break :found underscore_position;
            switch (text[i]) {
                ' ' => {},
                '\n' => break :found i,
                else => break :found underscore_position,
            }
        }
    };

    return offsets.Loc{
        .start = start_position,
        .end = colon_position,
    };
}

const CaptureLocs = struct {
    loc: offsets.Loc,
    value: offsets.Loc,
    index: ?offsets.Loc,
};

/// takes the location of an identifier which is part of a payload `|value, index|`
/// and returns the location from '|' until '|' or null on failure
/// use `is_index_payload` to indicate whether `loc` points to `value` or `index`
fn getCaptureLoc(text: []const u8, loc: offsets.Loc, is_index_payload: bool) ?CaptureLocs {
    const value_end = if (!is_index_payload) loc.end else found: {
        // move back until we find a comma
        const comma_position = found_comma: {
            var i = loc.start - 1;
            while (i != 0) : (i -= 1) {
                switch (text[i]) {
                    ' ' => continue,
                    ',' => break :found_comma i,
                    else => return null,
                }
            } else return null;
        };

        // trim space
        var i = comma_position - 1;
        while (i != 0) : (i -= 1) {
            switch (text[i]) {
                ' ' => continue,
                else => {
                    if (!isSymbolChar(text[i])) return null;
                    break :found i + 1;
                },
            }
        } else return null;
    };

    const value_start = if (!is_index_payload) loc.start else found: {
        // move back until we find a non identifier character
        var i = value_end - 1;
        while (i != 0) : (i -= 1) {
            if (isSymbolChar(text[i])) continue;
            switch (text[i]) {
                ' ', '|', '*' => break :found i + 1,
                else => return null,
            }
        } else return null;
    };

    var index: ?offsets.Loc = null;

    if (is_index_payload) {
        index = loc;
    } else blk: {
        // move forward until we find a comma
        const comma_position = found_comma: {
            var i = value_end;
            while (i < text.len) : (i += 1) {
                switch (text[i]) {
                    ' ' => continue,
                    ',' => break :found_comma i,
                    else => break :blk,
                }
            }
            break :blk;
        };

        // trim space
        const index_start = found_start: {
            var i = comma_position + 1;
            while (i < text.len) : (i += 1) {
                switch (text[i]) {
                    ' ' => continue,
                    else => {
                        if (!isSymbolChar(text[i])) break :blk;
                        break :found_start i;
                    },
                }
            }
            break :blk;
        };

        // move forward until we find a non identifier character
        var i = index_start + 1;
        while (i < text.len) : (i += 1) {
            if (isSymbolChar(text[i])) continue;
            index = offsets.Loc{
                .start = index_start,
                .end = i,
            };
            break;
        }
    }

    const start_pipe_position = found: {
        var i = value_start - 1;
        while (i != 0) : (i -= 1) {
            switch (text[i]) {
                ' ' => continue,
                '|' => break :found i,
                else => return null,
            }
        } else return null;
    };

    const end_pipe_position = found: {
        var i: usize = if (index) |index_loc| index_loc.end else value_end;
        while (i < text.len) : (i += 1) {
            switch (text[i]) {
                ' ' => continue,
                '|' => break :found i + 1,
                else => return null,
            }
        } else return null;
    };

    return CaptureLocs{
        .loc = .{ .start = start_pipe_position, .end = end_pipe_position },
        .value = .{ .start = value_start, .end = value_end },
        .index = index,
    };
}

fn isSymbolChar(char: u8) bool {
    return std.ascii.isAlNum(char) or char == '_';
}<|MERGE_RESOLUTION|>--- conflicted
+++ resolved
@@ -18,7 +18,7 @@
     pub fn generateCodeAction(
         builder: *Builder,
         diagnostic: types.Diagnostic,
-        actions: *std.ArrayListUnmanaged(types.CodeAction),
+        actions: *std.ArrayListUnmanaged(types.CodeAction)
     ) error{OutOfMemory}!void {
         const kind = DiagnosticKind.parse(diagnostic.message) orelse return;
 
@@ -113,12 +113,7 @@
 
     const block = node_datas[payload.func].rhs;
 
-<<<<<<< HEAD
     const new_text = try createDiscardText(builder, identifier_name, token_starts[node_tokens[payload.func]], true);
-=======
-    const indent = offsets.lineSliceUntilIndex(builder.handle.text, token_starts[node_tokens[payload.func]]).len;
-    const new_text = try createDiscardText(builder.arena.allocator(), identifier_name, indent + 4);
->>>>>>> b9a291b9
 
     const index = token_starts[node_tokens[block]] + 1;
 
@@ -163,11 +158,6 @@
     const first_token = tree.firstToken(node);
     const last_token = ast.lastToken(tree, node) + 1;
 
-<<<<<<< HEAD
-=======
-    const indent = offsets.lineSliceUntilIndex(builder.handle.text, token_starts[first_token]).len;
-
->>>>>>> b9a291b9
     if (token_tags[last_token] != .semicolon) return;
 
     const new_text = try createDiscardText(builder, identifier_name, token_starts[first_token], false);
@@ -250,7 +240,6 @@
     });
 }
 
-<<<<<<< HEAD
 fn detectIndentation(source: []const u8) []const u8 {
     // Essentially I'm looking for the first indentation in the file.
     var i: usize = 0;
@@ -273,7 +262,8 @@
         return source[i - space_count .. i];
     }
     return " " ** 4; // recommended style
-=======
+}
+
 // attempts to converts a slice of text into camelcase 'FUNCTION_NAME' -> 'functionName'
 fn createCamelcaseText(allocator: std.mem.Allocator, identifier: []const u8) ![]const u8 {
     // skip initial & ending underscores
@@ -302,13 +292,12 @@
     }
 
     return new_text.toOwnedSlice(allocator);
->>>>>>> b9a291b9
 }
 
 // returns a discard string `\n{indent}_ = identifier_name;`
 fn createDiscardText(builder: *Builder, identifier_name: []const u8, declaration_start: usize, add_block_indentation: bool) ![]const u8 {
     const indent = find_indent: {
-        const line = offsets.lineSliceUntilIndex(builder.text(), declaration_start);
+        const line = offsets.lineSliceUntilIndex(builder.handle.text, declaration_start);
         for(line) |char, i| {
             if(!std.ascii.isSpace(char)) {
                 break :find_indent line[0..i];
@@ -316,7 +305,7 @@
         }
         break :find_indent line;
     };
-    const additional_indent = if(add_block_indentation) detectIndentation(builder.text()) else "";
+    const additional_indent = if(add_block_indentation) detectIndentation(builder.handle.text) else "";
 
     const allocator = builder.arena.allocator();
     const new_text_len = 1 + indent.len + additional_indent.len + "_ = ;".len + identifier_name.len;
