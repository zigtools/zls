const std = @import("std");
const zig_builtin = @import("builtin");
const offsets = @import("offsets.zig");
const DocumentStore = @import("DocumentStore.zig");
const analysis = @import("analysis.zig");
const Ast = std.zig.Ast;
const log = std.log.scoped(.semantic_tokens);
const ast = @import("ast.zig");

pub const TokenType = enum(u32) {
    type,
    parameter,
    variable,
    enumMember,
    field,
    errorTag,
    function,
    keyword,
    comment,
    string,
    number,
    operator,
    builtin,
    label,
    keywordLiteral,
};

pub const TokenModifiers = packed struct {
    namespace: bool = false,
    @"struct": bool = false,
    @"enum": bool = false,
    @"union": bool = false,
    @"opaque": bool = false,
    declaration: bool = false,
    @"async": bool = false,
    documentation: bool = false,
    generic: bool = false,

    fn toInt(self: TokenModifiers) u32 {
        var res: u32 = 0;
        inline for (std.meta.fields(TokenModifiers)) |field, i| {
            if (@field(self, field.name)) {
                res |= 1 << i;
            }
        }
        return res;
    }

    inline fn set(self: *TokenModifiers, comptime field: []const u8) void {
        @field(self, field) = true;
    }
};

const Builder = struct {
    allocator: std.mem.Allocator,
    handle: *DocumentStore.Handle,
    previous_position: usize = 0,
    previous_token: ?Ast.TokenIndex = null,
    arr: std.ArrayListUnmanaged(u32),
    encoding: offsets.Encoding,

    fn init(allocator: std.mem.Allocator, handle: *DocumentStore.Handle, encoding: offsets.Encoding) Builder {
        return Builder{
            .allocator = allocator,
            .handle = handle,
            .arr = std.ArrayListUnmanaged(u32){},
            .encoding = encoding,
        };
    }

    fn add(self: *Builder, token: Ast.TokenIndex, token_type: TokenType, token_modifiers: TokenModifiers) !void {
        const tree = self.handle.tree;
        const starts = tree.tokens.items(.start);
        const next_start = starts[token];

        if (next_start < self.previous_position) {
            return error.MovedBackwards;
        }

        if (self.previous_token) |prev| {
            // Highlight gaps between AST nodes. These can contain comments or malformed code.
            var i = prev + 1;
            while (i < token) : (i += 1) {
                try handleComments(self, starts[i - 1], starts[i]);
                try handleToken(self, i);
            }
        }
        self.previous_token = token;
        try self.handleComments(if (token > 0) starts[token - 1] else 0, next_start);

        const length = offsets.tokenLength(tree, token, self.encoding);
        try self.addDirect(token_type, token_modifiers, next_start, length);
    }

    fn finish(self: *Builder) !void {
        const starts = self.handle.tree.tokens.items(.start);

        const last_token = self.previous_token orelse 0;
        var i = last_token + 1;
        while (i < starts.len) : (i += 1) {
            try handleComments(self, starts[i - 1], starts[i]);
            try handleToken(self, i);
        }
        try self.handleComments(starts[starts.len - 1], self.handle.tree.source.len);
    }

    /// Highlight a token without semantic context.
    fn handleToken(self: *Builder, tok: Ast.TokenIndex) !void {
        const tree = self.handle.tree;
        // TODO More highlighting here
        const tok_id = tree.tokens.items(.tag)[tok];
        const tok_type: TokenType = switch (tok_id) {
            .keyword_unreachable => .keywordLiteral,
            .integer_literal, .float_literal => .number,
            .string_literal, .multiline_string_literal_line, .char_literal => .string,
            .period, .comma, .r_paren, .l_paren, .r_brace, .l_brace, .semicolon, .colon => return,

            else => blk: {
                const id = @enumToInt(tok_id);
                if (id >= @enumToInt(std.zig.Token.Tag.keyword_align) and
                    id <= @enumToInt(std.zig.Token.Tag.keyword_while))
                    break :blk TokenType.keyword;
                if (id >= @enumToInt(std.zig.Token.Tag.bang) and
                    id <= @enumToInt(std.zig.Token.Tag.tilde))
                    break :blk TokenType.operator;

                return;
            },
        };
        const start = tree.tokens.items(.start)[tok];
        const length = offsets.tokenLength(tree, tok, self.encoding);
        try self.addDirect(tok_type, .{}, start, length);
    }

    /// Highlight normal comments and doc comments.
    fn handleComments(self: *Builder, from: usize, to: usize) !void {
        if (from == to) return;
        std.debug.assert(from < to);

        const source = self.handle.tree.source;

        var i: usize = from;
        while (i < to - 1) : (i += 1) {
            // Skip multi-line string literals
            if (source[i] == '\\' and source[i + 1] == '\\') {
                while (i < to - 1 and source[i] != '\n') : (i += 1) {}
                continue;
            }
            // Skip normal string literals
            if (source[i] == '"') {
                i += 1;
                while (i < to - 1 and
                    source[i] != '\n' and
                    !(source[i] == '"' and source[i - 1] != '\\')) : (i += 1)
                {}
                continue;
            }
            // Skip char literals
            if (source[i] == '\'') {
                i += 1;
                while (i < to - 1 and
                    source[i] != '\n' and
                    !(source[i] == '\'' and source[i - 1] != '\\')) : (i += 1)
                {}
                continue;
            }

            if (source[i] != '/' or source[i + 1] != '/')
                continue;

            const comment_start = i;
            var mods = TokenModifiers{};
            if (i + 2 < to and (source[i + 2] == '!' or source[i + 2] == '/'))
                mods.documentation = true;

            while (i < to - 1 and source[i] != '\n') : (i += 1) {}

            const length = try offsets.lineSectionLength(self.handle.tree, comment_start, i, self.encoding);
            try self.addDirect(TokenType.comment, mods, comment_start, length);
        }
    }

    fn addDirect(self: *Builder, tok_type: TokenType, tok_mod: TokenModifiers, start: usize, length: usize) !void {
        const delta = offsets.tokenRelativeLocation(
            self.handle.tree,
            self.previous_position,
            start,
            self.encoding,
        ) catch return;

        try self.arr.appendSlice(self.allocator, &.{
            @truncate(u32, delta.line),
            @truncate(u32, delta.column),
            @truncate(u32, length),
            @enumToInt(tok_type),
            tok_mod.toInt(),
        });
        self.previous_position = start;
    }

    fn toOwnedSlice(self: *Builder) []u32 {
        return self.arr.toOwnedSlice(self.allocator);
    }
};

inline fn writeToken(builder: *Builder, token_idx: ?Ast.TokenIndex, tok_type: TokenType) !void {
    return try writeTokenMod(builder, token_idx, tok_type, .{});
}

inline fn writeTokenMod(builder: *Builder, token_idx: ?Ast.TokenIndex, tok_type: TokenType, tok_mod: TokenModifiers) !void {
    if (token_idx) |ti| {
        try builder.add(ti, tok_type, tok_mod);
    }
}

fn writeDocComments(builder: *Builder, tree: Ast, doc: Ast.TokenIndex) !void {
    const token_tags = tree.tokens.items(.tag);
    var tok_idx = doc;
    while (token_tags[tok_idx] == .doc_comment or
        token_tags[tok_idx] == .container_doc_comment) : (tok_idx += 1)
    {
        var tok_mod = TokenModifiers{};
        tok_mod.set("documentation");

        try builder.add(tok_idx, .comment, tok_mod);
    }
}

fn fieldTokenType(container_decl: Ast.Node.Index, handle: *DocumentStore.Handle) ?TokenType {
    const main_token = handle.tree.nodes.items(.main_token)[container_decl];
    if (main_token > handle.tree.tokens.len) return null;
    return @as(?TokenType, switch (handle.tree.tokens.items(.tag)[main_token]) {
        .keyword_struct => .field,
        .keyword_union, .keyword_enum => .enumMember,
        else => null,
    });
}

fn colorIdentifierBasedOnType(builder: *Builder, type_node: analysis.TypeWithHandle, target_tok: Ast.TokenIndex, tok_mod: TokenModifiers) !void {
    if (type_node.type.is_type_val) {
        var new_tok_mod = tok_mod;
        if (type_node.isNamespace())
            new_tok_mod.set("namespace")
        else if (type_node.isStructType())
            new_tok_mod.set("struct")
        else if (type_node.isEnumType())
            new_tok_mod.set("enum")
        else if (type_node.isUnionType())
            new_tok_mod.set("union")
        else if (type_node.isOpaqueType())
            new_tok_mod.set("opaque");

        try writeTokenMod(builder, target_tok, .type, new_tok_mod);
    } else if (type_node.isTypeFunc()) {
        try writeTokenMod(builder, target_tok, .type, tok_mod);
    } else if (type_node.isFunc()) {
        var new_tok_mod = tok_mod;
        if (type_node.isGenericFunc()) {
            new_tok_mod.set("generic");
        }
        try writeTokenMod(builder, target_tok, .function, new_tok_mod);
    } else {
        try writeTokenMod(builder, target_tok, .variable, tok_mod);
    }
}

const WriteTokensError = error{
    OutOfMemory,
    Utf8InvalidStartByte,
    CodepointTooLong,
    Utf8ExpectedContinuation,
    Utf8OverlongEncoding,
    Utf8EncodesSurrogateHalf,
    Utf8CodepointTooLarge,
    MovedBackwards,
};

/// HACK self-hosted has not implemented async yet
fn callWriteNodeTokens(allocator: std.mem.Allocator, args: anytype) WriteTokensError!void {
    if (zig_builtin.zig_backend == .other or zig_builtin.zig_backend == .stage1) {
        const FrameSize = @sizeOf(@Frame(writeNodeTokens));
        var child_frame = try allocator.alignedAlloc(u8, std.Target.stack_align, FrameSize);
        defer allocator.free(child_frame);

        return await @asyncCall(child_frame, {}, writeNodeTokens, args);
    } else {
        // TODO find a non recursive solution
        return @call(.{}, writeNodeTokens, args);
    }
}

fn writeNodeTokens(builder: *Builder, arena: *std.heap.ArenaAllocator, store: *DocumentStore, maybe_node: ?Ast.Node.Index) WriteTokensError!void {
    const node = maybe_node orelse return;

    const handle = builder.handle;
    const tree = handle.tree;
    const node_tags = tree.nodes.items(.tag);
    const token_tags = tree.tokens.items(.tag);
    const node_data = tree.nodes.items(.data);
    const main_tokens = tree.nodes.items(.main_token);
    if (node == 0 or node > node_data.len) return;

    var allocator = arena.allocator();

    const tag = node_tags[node];
    const main_token = main_tokens[node];

    switch (tag) {
        .root => unreachable,
        .container_field,
        .container_field_align,
        .container_field_init,
        => try writeContainerField(builder, arena, store, node, .field),
        .@"errdefer" => {
            try writeToken(builder, main_token, .keyword);

            if (node_data[node].lhs != 0) {
                const payload_tok = node_data[node].lhs;
                try writeToken(builder, payload_tok - 1, .operator);
                try writeToken(builder, payload_tok, .variable);
                try writeToken(builder, payload_tok + 1, .operator);
            }

            try callWriteNodeTokens(allocator, .{ builder, arena, store, node_data[node].rhs });
        },
        .block,
        .block_semicolon,
        .block_two,
        .block_two_semicolon,
        => {
            if (token_tags[main_token - 1] == .colon and token_tags[main_token - 2] == .identifier) {
                try writeToken(builder, main_token - 2, .label);
            }

            var buffer: [2]Ast.Node.Index = undefined;
            const statements = ast.blockStatements(tree, node, &buffer).?;

            for (statements) |child| {
                if (node_tags[child].isContainerField()) {
                    try writeContainerField(builder, arena, store, child, .field);
                } else {
                    try callWriteNodeTokens(allocator, .{ builder, arena, store, child });
                }
            }
        },
        .global_var_decl,
        .local_var_decl,
        .simple_var_decl,
        .aligned_var_decl,
        => {
            const var_decl = ast.varDecl(tree, node).?;
            if (analysis.getDocCommentTokenIndex(token_tags, main_token)) |comment_idx|
                try writeDocComments(builder, tree, comment_idx);

            try writeToken(builder, var_decl.visib_token, .keyword);
            try writeToken(builder, var_decl.extern_export_token, .keyword);
            try writeToken(builder, var_decl.threadlocal_token, .keyword);
            try writeToken(builder, var_decl.comptime_token, .keyword);
            try writeToken(builder, var_decl.ast.mut_token, .keyword);

            if (try analysis.resolveTypeOfNode(store, arena, .{ .node = node, .handle = handle })) |decl_type| {
                try colorIdentifierBasedOnType(builder, decl_type, var_decl.ast.mut_token + 1, .{ .declaration = true });
            } else {
                try writeTokenMod(builder, var_decl.ast.mut_token + 1, .variable, .{ .declaration = true });
            }
            try writeToken(builder, var_decl.ast.mut_token + 2, .operator);

            try callWriteNodeTokens(allocator, .{ builder, arena, store, var_decl.ast.type_node });
            try callWriteNodeTokens(allocator, .{ builder, arena, store, var_decl.ast.align_node });
            try callWriteNodeTokens(allocator, .{ builder, arena, store, var_decl.ast.section_node });

            try callWriteNodeTokens(allocator, .{ builder, arena, store, var_decl.ast.init_node });
        },
        .@"usingnamespace" => {
            const first_tok = tree.firstToken(node);
            if (first_tok > 0 and token_tags[first_tok - 1] == .doc_comment)
                try writeDocComments(builder, tree, first_tok - 1);
            try writeToken(builder, if (token_tags[first_tok] == .keyword_pub) first_tok else null, .keyword);
            try writeToken(builder, main_token, .keyword);
            try callWriteNodeTokens(allocator, .{ builder, arena, store, node_data[node].lhs });
        },
        .container_decl,
        .container_decl_trailing,
        .container_decl_two,
        .container_decl_two_trailing,
        .container_decl_arg,
        .container_decl_arg_trailing,
        .tagged_union,
        .tagged_union_trailing,
        .tagged_union_enum_tag,
        .tagged_union_enum_tag_trailing,
        .tagged_union_two,
        .tagged_union_two_trailing,
        => {
            var buf: [2]Ast.Node.Index = undefined;
            const decl: Ast.full.ContainerDecl = ast.containerDecl(tree, node, &buf).?;

            try writeToken(builder, decl.layout_token, .keyword);
            try writeToken(builder, decl.ast.main_token, .keyword);
            if (decl.ast.enum_token) |enum_token| {
                if (decl.ast.arg != 0)
                    try callWriteNodeTokens(allocator, .{ builder, arena, store, decl.ast.arg })
                else
                    try writeToken(builder, enum_token, .keyword);
            } else try callWriteNodeTokens(allocator, .{ builder, arena, store, decl.ast.arg });

            const field_token_type = fieldTokenType(node, handle);
            for (decl.ast.members) |child| {
                if (node_tags[child].isContainerField()) {
                    try writeContainerField(builder, arena, store, child, field_token_type);
                } else {
                    try callWriteNodeTokens(allocator, .{ builder, arena, store, child });
                }
            }
        },
        .error_value => {
            if (node_data[node].lhs > 0) {
                try writeToken(builder, node_data[node].lhs - 1, .keyword);
            }
            try writeToken(builder, node_data[node].rhs, .errorTag);
        },
        .identifier => {
            const name = tree.getNodeSource(node);

            if (std.mem.eql(u8, name, "undefined")) {
                return try writeToken(builder, main_token, .keywordLiteral);
            } else if (analysis.isTypeIdent(name)) {
                return try writeToken(builder, main_token, .type);
            }

            if (try analysis.lookupSymbolGlobal(
                store,
                arena,
                handle,
                name,
                tree.tokens.items(.start)[main_token],
            )) |child| {
                if (child.decl.* == .param_decl) {
                    return try writeToken(builder, main_token, .parameter);
                }
<<<<<<< HEAD
                var bound_type_params = analysis.BoundTypeParams.init(allocator);
=======
                var bound_type_params = analysis.BoundTypeParams{};
>>>>>>> 2ac8ab6c
                if (try child.resolveType(store, arena, &bound_type_params)) |decl_type| {
                    try colorIdentifierBasedOnType(builder, decl_type, main_token, .{});
                } else {
                    try writeTokenMod(builder, main_token, .variable, .{});
                }
            }
        },
        .fn_proto,
        .fn_proto_one,
        .fn_proto_simple,
        .fn_proto_multi,
        .fn_decl,
        => {
            var buf: [1]Ast.Node.Index = undefined;
            const fn_proto: Ast.full.FnProto = ast.fnProto(tree, node, &buf).?;
            if (analysis.getDocCommentTokenIndex(token_tags, main_token)) |docs|
                try writeDocComments(builder, tree, docs);

            try writeToken(builder, fn_proto.visib_token, .keyword);
            try writeToken(builder, fn_proto.extern_export_inline_token, .keyword);
            try writeToken(builder, fn_proto.lib_name, .string);
            try writeToken(builder, fn_proto.ast.fn_token, .keyword);

            const func_name_tok_type: TokenType = if (analysis.isTypeFunction(tree, fn_proto))
                .type
            else
                .function;

            const tok_mod = if (analysis.isGenericFunction(tree, fn_proto))
                TokenModifiers{ .generic = true }
            else
                TokenModifiers{};

            try writeTokenMod(builder, fn_proto.name_token, func_name_tok_type, tok_mod);

            var it = fn_proto.iterate(&tree);
            while (it.next()) |param_decl| {
                if (param_decl.first_doc_comment) |docs| try writeDocComments(builder, tree, docs);

                try writeToken(builder, param_decl.comptime_noalias, .keyword);
                try writeTokenMod(builder, param_decl.name_token, .parameter, .{ .declaration = true });
                if (param_decl.anytype_ellipsis3) |any_token| {
                    try writeToken(builder, any_token, .type);
                } else try callWriteNodeTokens(allocator, .{ builder, arena, store, param_decl.type_expr });
            }

            try callWriteNodeTokens(allocator, .{ builder, arena, store, fn_proto.ast.align_expr });
            try callWriteNodeTokens(allocator, .{ builder, arena, store, fn_proto.ast.section_expr });
            try callWriteNodeTokens(allocator, .{ builder, arena, store, fn_proto.ast.callconv_expr });

            try callWriteNodeTokens(allocator, .{ builder, arena, store, fn_proto.ast.return_type });

            if (tag == .fn_decl)
                try callWriteNodeTokens(allocator, .{ builder, arena, store, node_data[node].rhs });
        },
        .anyframe_type => {
            try writeToken(builder, main_token, .type);
            if (node_data[node].rhs != 0) {
                try writeToken(builder, node_data[node].lhs, .type);
                try callWriteNodeTokens(allocator, .{ builder, arena, store, node_data[node].rhs });
            }
        },
        .@"defer" => {
            try writeToken(builder, main_token, .keyword);
            try callWriteNodeTokens(allocator, .{ builder, arena, store, node_data[node].rhs });
        },
        .@"comptime",
        .@"nosuspend",
        => {
            if (analysis.getDocCommentTokenIndex(token_tags, main_token)) |doc|
                try writeDocComments(builder, tree, doc);
            try writeToken(builder, main_token, .keyword);
            try callWriteNodeTokens(allocator, .{ builder, arena, store, node_data[node].lhs });
        },
        .@"switch",
        .switch_comma,
        => {
            try writeToken(builder, main_token, .keyword);
            try callWriteNodeTokens(allocator, .{ builder, arena, store, node_data[node].lhs });
            const extra = tree.extraData(node_data[node].rhs, Ast.Node.SubRange);
            const cases = tree.extra_data[extra.start..extra.end];

            for (cases) |case_node| {
                try callWriteNodeTokens(allocator, .{ builder, arena, store, case_node });
            }
        },
        .switch_case_one,
        .switch_case,
        => {
            const switch_case = if (tag == .switch_case) tree.switchCase(node) else tree.switchCaseOne(node);
            for (switch_case.ast.values) |item_node| try callWriteNodeTokens(allocator, .{ builder, arena, store, item_node });
            // check it it's 'else'
            if (switch_case.ast.values.len == 0) try writeToken(builder, switch_case.ast.arrow_token - 1, .keyword);
            try writeToken(builder, switch_case.ast.arrow_token, .operator);
            if (switch_case.payload_token) |payload_token| {
                const actual_payload = payload_token + @boolToInt(token_tags[payload_token] == .asterisk);
                try writeToken(builder, actual_payload, .variable);
            }
            try callWriteNodeTokens(allocator, .{ builder, arena, store, switch_case.ast.target_expr });
        },
        .@"while",
        .while_simple,
        .while_cont,
        .for_simple,
        .@"for",
        => {
            const while_node = ast.whileAst(tree, node).?;
            try writeToken(builder, while_node.label_token, .label);
            try writeToken(builder, while_node.inline_token, .keyword);
            try writeToken(builder, while_node.ast.while_token, .keyword);
            try callWriteNodeTokens(allocator, .{ builder, arena, store, while_node.ast.cond_expr });
            if (while_node.payload_token) |payload| {
                try writeToken(builder, payload - 1, .operator);
                try writeToken(builder, payload, .variable);
                var r_pipe = payload + 1;
                if (token_tags[r_pipe] == .comma) {
                    r_pipe += 1;
                    try writeToken(builder, r_pipe, .variable);
                    r_pipe += 1;
                }
                try writeToken(builder, r_pipe, .operator);
            }
            try callWriteNodeTokens(allocator, .{ builder, arena, store, while_node.ast.cont_expr });

            try callWriteNodeTokens(allocator, .{ builder, arena, store, while_node.ast.then_expr });

            if (while_node.ast.else_expr != 0) {
                try writeToken(builder, while_node.else_token, .keyword);

                if (while_node.error_token) |err_token| {
                    try writeToken(builder, err_token - 1, .operator);
                    try writeToken(builder, err_token, .variable);
                    try writeToken(builder, err_token + 1, .operator);
                }
                try callWriteNodeTokens(allocator, .{ builder, arena, store, while_node.ast.else_expr });
            }
        },
        .@"if",
        .if_simple,
        => {
            const if_node = ast.ifFull(tree, node);

            try writeToken(builder, if_node.ast.if_token, .keyword);
            try callWriteNodeTokens(allocator, .{ builder, arena, store, if_node.ast.cond_expr });

            if (if_node.payload_token) |payload| {
                // if (?x) |x|
                try writeToken(builder, payload - 1, .operator); // |
                try writeToken(builder, payload, .variable); // 	x
                try writeToken(builder, payload + 1, .operator); // |
            }
            try callWriteNodeTokens(allocator, .{ builder, arena, store, if_node.ast.then_expr });

            if (if_node.ast.else_expr != 0) {
                try writeToken(builder, if_node.else_token, .keyword);
                if (if_node.error_token) |err_token| {
                    // else |err|
                    try writeToken(builder, err_token - 1, .operator); // |
                    try writeToken(builder, err_token, .variable); // 	  err
                    try writeToken(builder, err_token + 1, .operator); // |
                }
                try callWriteNodeTokens(allocator, .{ builder, arena, store, if_node.ast.else_expr });
            }
        },
        .array_init,
        .array_init_comma,
        .array_init_one,
        .array_init_one_comma,
        .array_init_dot,
        .array_init_dot_comma,
        .array_init_dot_two,
        .array_init_dot_two_comma,
        => {
            var buf: [2]Ast.Node.Index = undefined;
            const array_init: Ast.full.ArrayInit = switch (tag) {
                .array_init, .array_init_comma => tree.arrayInit(node),
                .array_init_one, .array_init_one_comma => tree.arrayInitOne(buf[0..1], node),
                .array_init_dot, .array_init_dot_comma => tree.arrayInitDot(node),
                .array_init_dot_two, .array_init_dot_two_comma => tree.arrayInitDotTwo(&buf, node),
                else => unreachable,
            };

            try callWriteNodeTokens(allocator, .{ builder, arena, store, array_init.ast.type_expr });
            for (array_init.ast.elements) |elem| try callWriteNodeTokens(allocator, .{ builder, arena, store, elem });
        },
        .struct_init,
        .struct_init_comma,
        .struct_init_dot,
        .struct_init_dot_comma,
        .struct_init_one,
        .struct_init_one_comma,
        .struct_init_dot_two,
        .struct_init_dot_two_comma,
        => {
            var buf: [2]Ast.Node.Index = undefined;
            const struct_init: Ast.full.StructInit = switch (tag) {
                .struct_init, .struct_init_comma => tree.structInit(node),
                .struct_init_dot, .struct_init_dot_comma => tree.structInitDot(node),
                .struct_init_one, .struct_init_one_comma => tree.structInitOne(buf[0..1], node),
                .struct_init_dot_two, .struct_init_dot_two_comma => tree.structInitDotTwo(&buf, node),
                else => unreachable,
            };

            var field_token_type: ?TokenType = null;

            if (struct_init.ast.type_expr != 0) {
                try callWriteNodeTokens(allocator, .{ builder, arena, store, struct_init.ast.type_expr });

                field_token_type = if (try analysis.resolveTypeOfNode(store, arena, .{
                    .node = struct_init.ast.type_expr,
                    .handle = handle,
                })) |struct_type| switch (struct_type.type.data) {
                    .other => |type_node| if (ast.isContainer(struct_type.handle.tree, type_node))
                        fieldTokenType(type_node, struct_type.handle)
                    else
                        null,
                    else => null,
                } else null;
            }

            for (struct_init.ast.fields) |field_init| {
                const init_token = tree.firstToken(field_init);
                try writeToken(builder, init_token - 3, field_token_type orelse .field); // '.'
                try writeToken(builder, init_token - 2, field_token_type orelse .field); // name
                try writeToken(builder, init_token - 1, .operator); // '='
                try callWriteNodeTokens(allocator, .{ builder, arena, store, field_init });
            }
        },
        .call,
        .call_comma,
        .async_call,
        .async_call_comma,
        .call_one,
        .call_one_comma,
        .async_call_one,
        .async_call_one_comma,
        => {
            var params: [1]Ast.Node.Index = undefined;
            const call = ast.callFull(tree, node, &params).?;

            try writeToken(builder, call.async_token, .keyword);
            try callWriteNodeTokens(allocator, .{ builder, arena, store, call.ast.fn_expr });

            if (builder.previous_token) |prev| {
                if (prev != ast.lastToken(tree, call.ast.fn_expr) and token_tags[ast.lastToken(tree, call.ast.fn_expr)] == .identifier) {
                    try writeToken(builder, ast.lastToken(tree, call.ast.fn_expr), .function);
                }
            }
            for (call.ast.params) |param| try callWriteNodeTokens(allocator, .{ builder, arena, store, param });
        },
        .slice,
        .slice_open,
        .slice_sentinel,
        => {
            const slice: Ast.full.Slice = switch (tag) {
                .slice => tree.slice(node),
                .slice_open => tree.sliceOpen(node),
                .slice_sentinel => tree.sliceSentinel(node),
                else => unreachable,
            };

            try callWriteNodeTokens(allocator, .{ builder, arena, store, slice.ast.sliced });
            try callWriteNodeTokens(allocator, .{ builder, arena, store, slice.ast.start });
            try writeToken(builder, ast.lastToken(tree, slice.ast.start) + 1, .operator);

            try callWriteNodeTokens(allocator, .{ builder, arena, store, slice.ast.end });
            try callWriteNodeTokens(allocator, .{ builder, arena, store, slice.ast.sentinel });
        },
        .array_access => {
            try callWriteNodeTokens(allocator, .{ builder, arena, store, node_data[node].lhs });
            try callWriteNodeTokens(allocator, .{ builder, arena, store, node_data[node].rhs });
        },
        .deref => {
            try callWriteNodeTokens(allocator, .{ builder, arena, store, node_data[node].lhs });
            try writeToken(builder, main_token, .operator);
        },
        .unwrap_optional => {
            try callWriteNodeTokens(allocator, .{ builder, arena, store, node_data[node].lhs });
            try writeToken(builder, main_token + 1, .operator);
        },
        .grouped_expression => {
            try callWriteNodeTokens(allocator, .{ builder, arena, store, node_data[node].lhs });
        },
        .@"break",
        .@"continue",
        => {
            try writeToken(builder, main_token, .keyword);
            if (node_data[node].lhs != 0)
                try writeToken(builder, node_data[node].lhs, .label);
            try callWriteNodeTokens(allocator, .{ builder, arena, store, node_data[node].rhs });
        },
        .@"suspend", .@"return" => {
            try writeToken(builder, main_token, .keyword);
            try callWriteNodeTokens(allocator, .{ builder, arena, store, node_data[node].lhs });
        },
        .integer_literal,
        .float_literal,
        => {
            try writeToken(builder, main_token, .number);
        },
        .enum_literal => {
            try writeToken(builder, main_token - 1, .enumMember);
            try writeToken(builder, main_token, .enumMember);
        },
        .builtin_call,
        .builtin_call_comma,
        .builtin_call_two,
        .builtin_call_two_comma,
        => {
            var buffer: [2]Ast.Node.Index = undefined;
            const params = ast.builtinCallParams(tree, node, &buffer).?;

            try writeToken(builder, main_token, .builtin);
            for (params) |param|
                try callWriteNodeTokens(allocator, .{ builder, arena, store, param });
        },
        .string_literal,
        .char_literal,
        => {
            try writeToken(builder, main_token, .string);
        },
        .multiline_string_literal => {
            var cur_tok = main_token;
            const last_tok = node_data[node].rhs;

            while (cur_tok <= last_tok) : (cur_tok += 1) try writeToken(builder, cur_tok, .string);
        },
        .unreachable_literal => {
            try writeToken(builder, main_token, .keywordLiteral);
        },
        .error_set_decl => {
            try writeToken(builder, main_token, .keyword);
        },
        .@"asm",
        .asm_output,
        .asm_input,
        .asm_simple,
        => {
            const asm_node: Ast.full.Asm = switch (tag) {
                .@"asm" => tree.asmFull(node),
                .asm_simple => tree.asmSimple(node),
                else => return, // TODO Inputs, outputs
            };

            try writeToken(builder, main_token, .keyword);
            try writeToken(builder, asm_node.volatile_token, .keyword);
            try callWriteNodeTokens(allocator, .{ builder, arena, store, asm_node.ast.template });
            // TODO Inputs, outputs.
        },
        .test_decl => {
            if (analysis.getDocCommentTokenIndex(token_tags, main_token)) |doc|
                try writeDocComments(builder, tree, doc);

            try writeToken(builder, main_token, .keyword);
            if (token_tags[main_token + 1] == .string_literal)
                try writeToken(builder, main_token + 1, .string);

            try callWriteNodeTokens(allocator, .{ builder, arena, store, node_data[node].rhs });
        },
        .@"catch" => {
            try callWriteNodeTokens(allocator, .{ builder, arena, store, node_data[node].lhs });
            try writeToken(builder, main_token, .keyword);
            if (token_tags[main_token + 1] == .pipe)
                try writeToken(builder, main_token + 1, .variable);
            try callWriteNodeTokens(allocator, .{ builder, arena, store, node_data[node].rhs });
        },
        .add,
        .add_wrap,
        .add_sat,
        .array_cat,
        .array_mult,
        .assign,
        .assign_bit_and,
        .assign_bit_or,
        .assign_shl,
        .assign_shl_sat,
        .assign_shr,
        .assign_bit_xor,
        .assign_div,
        .assign_sub,
        .assign_sub_wrap,
        .assign_sub_sat,
        .assign_mod,
        .assign_add,
        .assign_add_wrap,
        .assign_add_sat,
        .assign_mul,
        .assign_mul_wrap,
        .assign_mul_sat,
        .bang_equal,
        .bit_and,
        .bit_or,
        .shl,
        .shl_sat,
        .shr,
        .bit_xor,
        .bool_and,
        .bool_or,
        .div,
        .equal_equal,
        .error_union,
        .greater_or_equal,
        .greater_than,
        .less_or_equal,
        .less_than,
        .merge_error_sets,
        .mod,
        .mul,
        .mul_wrap,
        .mul_sat,
        .switch_range,
        .sub,
        .sub_wrap,
        .sub_sat,
        .@"orelse",
        => {
            try callWriteNodeTokens(allocator, .{ builder, arena, store, node_data[node].lhs });
            const token_type: TokenType = switch (tag) {
                .bool_and, .bool_or, .@"orelse" => .keyword,
                else => .operator,
            };

            try writeToken(builder, main_token, token_type);
            try callWriteNodeTokens(allocator, .{ builder, arena, store, node_data[node].rhs });
        },
        .field_access => {
            const data = node_data[node];
            if (data.rhs == 0) return;
            const rhs_str = tree.tokenSlice(data.rhs);

            try callWriteNodeTokens(allocator, .{ builder, arena, store, data.lhs });

            // TODO This is basically exactly the same as what is done in analysis.resolveTypeOfNode, with the added
            //      writeToken code.
            // Maybe we can hook into it insead? Also applies to Identifier and VarDecl
            var bound_type_params = analysis.BoundTypeParams{};
            const lhs_type = try analysis.resolveFieldAccessLhsType(
                store,
                arena,
                (try analysis.resolveTypeOfNodeInternal(store, arena, .{
                    .node = data.lhs,
                    .handle = handle,
                }, &bound_type_params)) orelse return,
                &bound_type_params,
            );
            const left_type_node = switch (lhs_type.type.data) {
                .other => |n| n,
                else => return,
            };
            if (try analysis.lookupSymbolContainer(store, arena, .{
                .node = left_type_node,
                .handle = lhs_type.handle,
            }, rhs_str, !lhs_type.type.is_type_val)) |decl_type| {
                switch (decl_type.decl.*) {
                    .ast_node => |decl_node| {
                        if (decl_type.handle.tree.nodes.items(.tag)[decl_node].isContainerField()) {
                            const tok_type: ?TokenType = if (ast.isContainer(lhs_type.handle.tree, left_type_node))
                                fieldTokenType(decl_node, lhs_type.handle)
                            else if (left_type_node == 0)
                                TokenType.field
                            else
                                null;

                            if (tok_type) |tt| try writeToken(builder, data.rhs, tt);
                            return;
                        } else if (decl_type.handle.tree.nodes.items(.tag)[decl_node] == .error_value) {
                            try writeToken(builder, data.rhs, .errorTag);
                        }
                    },
                    else => {},
                }

                if (try decl_type.resolveType(store, arena, &bound_type_params)) |resolved_type| {
                    try colorIdentifierBasedOnType(builder, resolved_type, data.rhs, .{});
                }
            }
        },
        .ptr_type,
        .ptr_type_aligned,
        .ptr_type_bit_range,
        .ptr_type_sentinel,
        => {
            const ptr_type = ast.ptrType(tree, node).?;

            if (ptr_type.size == .One and token_tags[main_token] == .asterisk_asterisk and
                main_token == main_tokens[ptr_type.ast.child_type])
            {
                return try callWriteNodeTokens(allocator, .{ builder, arena, store, ptr_type.ast.child_type });
            }

            if (ptr_type.size == .One) try writeToken(builder, main_token, .operator);
            if (ptr_type.ast.sentinel != 0) {
                return try callWriteNodeTokens(allocator, .{ builder, arena, store, ptr_type.ast.sentinel });
            }

            try writeToken(builder, ptr_type.allowzero_token, .keyword);

            if (ptr_type.ast.align_node != 0) {
                const first_tok = tree.firstToken(ptr_type.ast.align_node);
                try writeToken(builder, first_tok - 2, .keyword);
                try callWriteNodeTokens(allocator, .{ builder, arena, store, ptr_type.ast.align_node });

                if (ptr_type.ast.bit_range_start != 0) {
                    try callWriteNodeTokens(allocator, .{ builder, arena, store, ptr_type.ast.bit_range_start });
                    try writeToken(builder, tree.firstToken(ptr_type.ast.bit_range_end - 1), .operator);
                    try callWriteNodeTokens(allocator, .{ builder, arena, store, ptr_type.ast.bit_range_end });
                }
            }

            try writeToken(builder, ptr_type.const_token, .keyword);
            try writeToken(builder, ptr_type.volatile_token, .keyword);

            try callWriteNodeTokens(allocator, .{ builder, arena, store, ptr_type.ast.child_type });
        },
        .array_type,
        .array_type_sentinel,
        => {
            const array_type: Ast.full.ArrayType = if (tag == .array_type)
                tree.arrayType(node)
            else
                tree.arrayTypeSentinel(node);

            try callWriteNodeTokens(allocator, .{ builder, arena, store, array_type.ast.elem_count });
            try callWriteNodeTokens(allocator, .{ builder, arena, store, array_type.ast.sentinel });

            try callWriteNodeTokens(allocator, .{ builder, arena, store, array_type.ast.elem_type });
        },
        .address_of,
        .bit_not,
        .bool_not,
        .optional_type,
        .negation,
        .negation_wrap,
        => {
            try writeToken(builder, main_token, .operator);
            try callWriteNodeTokens(allocator, .{ builder, arena, store, node_data[node].lhs });
        },
        .@"try",
        .@"resume",
        .@"await",
        => {
            try writeToken(builder, main_token, .keyword);
            try callWriteNodeTokens(allocator, .{ builder, arena, store, node_data[node].lhs });
        },
        .anyframe_literal => try writeToken(builder, main_token, .keyword),
    }
}

fn writeContainerField(builder: *Builder, arena: *std.heap.ArenaAllocator, store: *DocumentStore, node: Ast.Node.Index, field_token_type: ?TokenType) !void {
    const tree = builder.handle.tree;
    const container_field = ast.containerField(tree, node).?;
    const base = tree.nodes.items(.main_token)[node];
    const tokens = tree.tokens.items(.tag);

    var allocator = arena.allocator();

    if (analysis.getDocCommentTokenIndex(tokens, base)) |docs|
        try writeDocComments(builder, tree, docs);

    try writeToken(builder, container_field.comptime_token, .keyword);
    if (field_token_type) |tok_type| try writeToken(builder, container_field.ast.name_token, tok_type);

    if (container_field.ast.type_expr != 0) {
        try callWriteNodeTokens(allocator, .{ builder, arena, store, container_field.ast.type_expr });
        if (container_field.ast.align_expr != 0) {
            try writeToken(builder, tree.firstToken(container_field.ast.align_expr) - 2, .keyword);
            try callWriteNodeTokens(allocator, .{ builder, arena, store, container_field.ast.align_expr });
        }
    }

    if (container_field.ast.value_expr != 0) block: {
        const eq_tok: Ast.TokenIndex = if (container_field.ast.align_expr != 0)
            ast.lastToken(tree, container_field.ast.align_expr) + 2
        else if (container_field.ast.type_expr != 0)
            ast.lastToken(tree, container_field.ast.type_expr) + 1
        else
            break :block;

        try writeToken(builder, eq_tok, .operator);
        try callWriteNodeTokens(allocator, .{ builder, arena, store, container_field.ast.value_expr });
    }
}

// TODO Range version, edit version.
pub fn writeAllSemanticTokens(arena: *std.heap.ArenaAllocator, store: *DocumentStore, handle: *DocumentStore.Handle, encoding: offsets.Encoding) ![]u32 {
    var builder = Builder.init(arena.child_allocator, handle, encoding);
    errdefer builder.arr.deinit(arena.child_allocator);

    // reverse the ast from the root declarations
    var buf: [2]Ast.Node.Index = undefined;
    for (ast.declMembers(handle.tree, 0, &buf)) |child| {
        writeNodeTokens(&builder, arena, store, child) catch |err| switch (err) {
            error.MovedBackwards => break,
            else => |e| return e,
        };
    }
    try builder.finish();
    return builder.toOwnedSlice();
}<|MERGE_RESOLUTION|>--- conflicted
+++ resolved
@@ -438,11 +438,7 @@
                 if (child.decl.* == .param_decl) {
                     return try writeToken(builder, main_token, .parameter);
                 }
-<<<<<<< HEAD
-                var bound_type_params = analysis.BoundTypeParams.init(allocator);
-=======
                 var bound_type_params = analysis.BoundTypeParams{};
->>>>>>> 2ac8ab6c
                 if (try child.resolveType(store, arena, &bound_type_params)) |decl_type| {
                     try colorIdentifierBasedOnType(builder, decl_type, main_token, .{});
                 } else {
