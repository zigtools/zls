--- conflicted
+++ resolved
@@ -11,11 +11,6 @@
     completions: *std.ArrayListUnmanaged(types.CompletionItem),
     ip: *InternPool,
     index: InternPool.Index,
-<<<<<<< HEAD
-    is_type_val: bool,
-=======
-    node: ?Ast.Node.Index,
->>>>>>> 82deaada
 ) error{OutOfMemory}!void {
     std.debug.assert(index != .none);
 
