--- conflicted
+++ resolved
@@ -125,9 +125,5 @@
         i -= 1;
     }
 
-<<<<<<< HEAD
     return allocator.realloc(uri, i);
-=======
-    return try allocator.dupe(u8, uri[0..i]);
->>>>>>> 580469cd
 }